--- conflicted
+++ resolved
@@ -1,1508 +1,1505 @@
-/*
- 
-  This Source Code Form is subject to the terms of the Mozilla Public
-  License, v. 2.0. If a copy of the MPL was not distributed with this
-  file, You can obtain one at http://mozilla.org/MPL/2.0/.
- 
-  Copyright (C) 2009-2015 Michael Möller <mmoeller@openhardwaremonitor.org>
-	
-*/
-
-using System;
-using System.Collections.Generic;
-using System.Threading;
-using OpenHardwareMonitor.Hardware.LPC;
-
-namespace OpenHardwareMonitor.Hardware.Mainboard {
-  internal sealed class SuperIOHardware : Hardware {
-
-    private readonly Mainboard mainboard;
-    private readonly ISuperIO superIO;
-
-    private readonly List<Sensor> voltages = new List<Sensor>();
-    private readonly List<Sensor> temperatures = new List<Sensor>();
-    private readonly List<Sensor> fans = new List<Sensor>();
-    private readonly List<Sensor> controls = new List<Sensor>();
-
-    private delegate float? ReadValueDelegate(int index);
-    private delegate void UpdateDelegate();
-
-    // delegates for mainboard specific sensor reading code
-    private readonly ReadValueDelegate readVoltage;
-    private readonly ReadValueDelegate readTemperature;
-    private readonly ReadValueDelegate readFan;
-    private readonly ReadValueDelegate readControl;
-
-    // delegate for post update mainboard specific code
-    private readonly UpdateDelegate postUpdate;
-
-    // mainboard specific mutex
-    private readonly Mutex mutex;
-
-    public SuperIOHardware(Mainboard mainboard, ISuperIO superIO, 
-      Manufacturer manufacturer, Model model, ISettings settings) 
-      : base(ChipName.GetName(superIO.Chip), new Identifier("lpc", 
-        superIO.Chip.ToString().ToLowerInvariant()), settings)
-    {
-      this.mainboard = mainboard;
-      this.superIO = superIO;
-
-      IList<Voltage> v;
-      IList<Temperature> t;
-      IList<Fan> f;
-      IList<Ctrl> c;
-      GetBoardSpecificConfiguration(superIO, manufacturer, model,
-        out v, out t, out f, out c,
-        out readVoltage, out readTemperature, out readFan, out readControl,
-        out postUpdate, out mutex);
-
-      CreateVoltageSensors(superIO, settings, v);
-      CreateTemperatureSensors(superIO, settings, t);
-      CreateFanSensors(superIO, settings, f);
-      CreateControlSensors(superIO, settings, c);
-    }
-
-    private void CreateControlSensors(ISuperIO superIO, ISettings settings, 
-      IList<Ctrl> c) 
-    {
-      foreach (Ctrl ctrl in c) {
-        int index = ctrl.Index;
-        if (index < superIO.Controls.Length) {
-          Sensor sensor = new Sensor(ctrl.Name, index, SensorType.Control,
-            this, settings);
-          Control control = new Control(sensor, settings, 0, 100);
-          control.ControlModeChanged += (cc) => {
-            switch (cc.ControlMode) {
-              case ControlMode.Undefined:
-                return;
-              case ControlMode.Default:
-                superIO.SetControl(index, null);
-                break;
-              case ControlMode.Software:
-                superIO.SetControl(index, (byte)(cc.SoftwareValue * 2.55));
-                break;
-              default:
-                return;
-            }
-          };
-          control.SoftwareControlValueChanged += (cc) => {
-            if (cc.ControlMode == ControlMode.Software)
-              superIO.SetControl(index, (byte)(cc.SoftwareValue * 2.55));
-          };
-
-          switch (control.ControlMode) {
-            case ControlMode.Undefined:
-              break;
-            case ControlMode.Default:
-              superIO.SetControl(index, null);
-              break;
-            case ControlMode.Software:
-              superIO.SetControl(index, (byte)(control.SoftwareValue * 2.55));
-              break;
-            default:
-              break;
-          }            
-
-          sensor.Control = control;
-          controls.Add(sensor);
-          ActivateSensor(sensor);
-        }
-      }
-    }
-
-    private void CreateFanSensors(ISuperIO superIO, ISettings settings, 
-      IList<Fan> f) 
-    {
-      foreach (Fan fan in f) {
-        if (fan.Index < superIO.Fans.Length) {
-          Sensor sensor = new Sensor(fan.Name, fan.Index, SensorType.Fan,
-            this, settings);
-          fans.Add(sensor);
-        }
-      }
-    }
-
-    private void CreateTemperatureSensors(ISuperIO superIO, ISettings settings, 
-      IList<Temperature> t) 
-    {
-      foreach (Temperature temperature in t)
-        if (temperature.Index < superIO.Temperatures.Length) {
-          Sensor sensor = new Sensor(temperature.Name, temperature.Index,
-            SensorType.Temperature, this, new[] {
-          new ParameterDescription("Offset [°C]", "Temperature offset.", 0)
-        }, settings);
-          temperatures.Add(sensor);
-        }
-    }
-
-    private void CreateVoltageSensors(ISuperIO superIO, ISettings settings, 
-      IList<Voltage> v) 
-    {
-      const string formula = "Voltage = value + (value - Vf) * Ri / Rf.";
-      foreach (Voltage voltage in v)
-        if (voltage.Index < superIO.Voltages.Length) {
-          Sensor sensor = new Sensor(voltage.Name, voltage.Index,
-            voltage.Hidden, SensorType.Voltage, this, new[] {
-            new ParameterDescription("Ri [kΩ]", "Input resistance.\n" + 
-              formula, voltage.Ri),
-            new ParameterDescription("Rf [kΩ]", "Reference resistance.\n" + 
-              formula, voltage.Rf),
-            new ParameterDescription("Vf [V]", "Reference voltage.\n" + 
-              formula, voltage.Vf)
-            }, settings);
-          voltages.Add(sensor);
-        }
-    }
-
-    private static void GetBoardSpecificConfiguration(ISuperIO superIO,
-      Manufacturer manufacturer, Model model, out IList<Voltage> v,
-      out IList<Temperature> t, out IList<Fan> f, out IList<Ctrl> c,
-      out ReadValueDelegate readVoltage,
-      out ReadValueDelegate readTemperature,
-      out ReadValueDelegate readFan,
-      out ReadValueDelegate readControl,
-      out UpdateDelegate postUpdate, out Mutex mutex) {
-      readVoltage = (index) => superIO.Voltages[index];
-      readTemperature = (index) => superIO.Temperatures[index];
-      readFan = (index) => superIO.Fans[index];
-      readControl = (index) => superIO.Controls[index];
-
-      postUpdate = () => { };
-      mutex = null;
-
-      v = new List<Voltage>();
-      t = new List<Temperature>();
-      f = new List<Fan>();
-      c = new List<Ctrl>();
-
-      switch (superIO.Chip) {
-        case Chip.IT8705F:
-        case Chip.IT8712F:
-        case Chip.IT8716F:
-        case Chip.IT8718F:
-        case Chip.IT8720F:
-        case Chip.IT8726F:
-          GetITEConfigurationsA(superIO, manufacturer, model, v, t, f, c,
-            ref readFan, ref postUpdate, ref mutex);
-          break;
-
-        case Chip.IT8620E:
-        case Chip.IT8628E:
-        case Chip.IT8721F:
-        case Chip.IT8728F:
-        case Chip.IT8771E:
-        case Chip.IT8772E:
-          GetITEConfigurationsB(superIO, manufacturer, model, v, t, f, c);
-          break;
-
-        case Chip.F71858:
-          v.Add(new Voltage("VCC3V", 0, 150, 150));
-          v.Add(new Voltage("VSB3V", 1, 150, 150));
-          v.Add(new Voltage("Battery", 2, 150, 150));
-          for (int i = 0; i < superIO.Temperatures.Length; i++)
-            t.Add(new Temperature("Temperature #" + (i + 1), i));
-          for (int i = 0; i < superIO.Fans.Length; i++)
-            f.Add(new Fan("Fan #" + (i + 1), i));
-          break;
-        case Chip.F71862:
-        case Chip.F71869:
-        case Chip.F71869A:
-        case Chip.F71882:
-        case Chip.F71889AD:
-        case Chip.F71889ED:
-        case Chip.F71889F:
-        case Chip.F71808E:
-          GetFintekConfiguration(superIO, manufacturer, model, v, t, f);
-          break;
-
-        case Chip.W83627EHF:
-          GetWinbondConfigurationEHF(manufacturer, model, v, t, f);
-          break;
-        case Chip.W83627DHG:
-        case Chip.W83627DHGP:
-        case Chip.W83667HG:
-        case Chip.W83667HGB:
-          GetWinbondConfigurationHG(manufacturer, model, v, t, f);
-          break;
-        case Chip.W83627HF:
-        case Chip.W83627THF:
-        case Chip.W83687THF:
-          v.Add(new Voltage("CPU VCore", 0));
-          v.Add(new Voltage("Voltage #2", 1, true));
-          v.Add(new Voltage("Voltage #3", 2, true));
-          v.Add(new Voltage("AVCC", 3, 34, 51));
-          v.Add(new Voltage("Voltage #5", 4, true));
-          v.Add(new Voltage("5VSB", 5, 34, 51));
-          v.Add(new Voltage("VBAT", 6));
-          t.Add(new Temperature("CPU", 0));
-          t.Add(new Temperature("Auxiliary", 1));
-          t.Add(new Temperature("System", 2));
-          f.Add(new Fan("System Fan", 0));
-          f.Add(new Fan("CPU Fan", 1));
-          f.Add(new Fan("Auxiliary Fan", 2));
-          break;
-        case Chip.NCT6771F:
-        case Chip.NCT6776F:
-          GetNuvotonConfigurationF(superIO, manufacturer, model, v, t, f, c);
-          break;
-        case Chip.NCT610X:
-          v.Add(new Voltage("CPU VCore", 0));
-          v.Add(new Voltage("Voltage #0", 1, true));
-          v.Add(new Voltage("AVCC", 2, 34, 34));
-          v.Add(new Voltage("3VCC", 3, 34, 34));
-          v.Add(new Voltage("Voltage #1", 4, true));
-          v.Add(new Voltage("Voltage #2", 5, true));
-          v.Add(new Voltage("Reserved", 6, true));
-          v.Add(new Voltage("3VSB", 7, 34, 34));
-          v.Add(new Voltage("VBAT", 8, 34, 34));
-          v.Add(new Voltage("Voltage #10", 9, true));
-          t.Add(new Temperature("SYS", 1));
-          t.Add(new Temperature("CPU Core", 2));
-          t.Add(new Temperature("AUX", 3));
-          for (int i = 0; i < superIO.Fans.Length; i++)
-            f.Add(new Fan("Fan #" + (i + 1), i));
-          for (int i = 0; i < superIO.Controls.Length; i++)
-            c.Add(new Ctrl("Fan Control #" + (i + 1), i));
-          break;
-        case Chip.NCT6779D:
-        case Chip.NCT6791D:
-<<<<<<< HEAD
-        case Chip.NCT6796D:
-=======
-        case Chip.NCT6793D:
-        case Chip.NCT6795D:
->>>>>>> 90b7fa02
-          GetNuvotonConfigurationD(superIO, manufacturer, model, v, t, f, c);
-          break;
-        default:
-          GetDefaultConfiguration(superIO, v, t, f, c);
-          break;
-      }
-    }
-
-    private static void GetDefaultConfiguration(ISuperIO superIO, 
-      IList<Voltage> v, IList<Temperature> t, IList<Fan> f, IList<Ctrl> c) 
-    {
-      for (int i = 0; i < superIO.Voltages.Length; i++)
-        v.Add(new Voltage("Voltage #" + (i + 1), i, true));
-      for (int i = 0; i < superIO.Temperatures.Length; i++)
-        t.Add(new Temperature("Temperature #" + (i + 1), i));
-      for (int i = 0; i < superIO.Fans.Length; i++)
-        f.Add(new Fan("Fan #" + (i + 1), i));
-      for (int i = 0; i < superIO.Controls.Length; i++)
-        c.Add(new Ctrl("Fan Control #" + (i + 1), i));
-    }
-
-    private static void GetITEConfigurationsA(ISuperIO superIO, 
-      Manufacturer manufacturer, Model model, 
-      IList<Voltage> v, IList<Temperature> t, IList<Fan> f, IList<Ctrl> c, 
-      ref ReadValueDelegate readFan, ref UpdateDelegate postUpdate, 
-      ref Mutex mutex) 
-    {
-      switch (manufacturer) {
-        case Manufacturer.ASUS:
-          switch (model) {
-            case Model.Crosshair_III_Formula: // IT8720F
-              v.Add(new Voltage("VBat", 8));
-              t.Add(new Temperature("CPU", 0));
-              for (int i = 0; i < superIO.Fans.Length; i++)
-                f.Add(new Fan("Fan #" + (i + 1), i));
-              break;
-            case Model.M2N_SLI_DELUXE:
-              v.Add(new Voltage("CPU VCore", 0));
-              v.Add(new Voltage("+3.3V", 1));
-              v.Add(new Voltage("+5V", 3, 6.8f, 10));
-              v.Add(new Voltage("+12V", 4, 30, 10));
-              v.Add(new Voltage("+5VSB", 7, 6.8f, 10));
-              v.Add(new Voltage("VBat", 8));
-              t.Add(new Temperature("CPU", 0));
-              t.Add(new Temperature("Motherboard", 1));
-              f.Add(new Fan("CPU Fan", 0));
-              f.Add(new Fan("Chassis Fan #1", 1));
-              f.Add(new Fan("Power Fan", 2));
-              break;
-            case Model.M4A79XTD_EVO: // IT8720F           
-              v.Add(new Voltage("+5V", 3, 6.8f, 10));
-              v.Add(new Voltage("VBat", 8));
-              t.Add(new Temperature("CPU", 0));
-              t.Add(new Temperature("Motherboard", 1));
-              f.Add(new Fan("CPU Fan", 0));
-              f.Add(new Fan("Chassis Fan #1", 1));
-              f.Add(new Fan("Chassis Fan #2", 2));
-              break;
-            default:
-              v.Add(new Voltage("CPU VCore", 0));
-              v.Add(new Voltage("Voltage #2", 1, true));
-              v.Add(new Voltage("Voltage #3", 2, true));
-              v.Add(new Voltage("Voltage #4", 3, true));
-              v.Add(new Voltage("Voltage #5", 4, true));
-              v.Add(new Voltage("Voltage #6", 5, true));
-              v.Add(new Voltage("Voltage #7", 6, true));
-              v.Add(new Voltage("Voltage #8", 7, true));
-              v.Add(new Voltage("VBat", 8));
-              for (int i = 0; i < superIO.Temperatures.Length; i++)
-                t.Add(new Temperature("Temperature #" + (i + 1), i));
-              for (int i = 0; i < superIO.Fans.Length; i++)
-                f.Add(new Fan("Fan #" + (i + 1), i));
-              for (int i = 0; i < superIO.Controls.Length; i++)
-                c.Add(new Ctrl("Fan Control #" + (i + 1), i));
-              break;
-          }
-          break;
-
-        case Manufacturer.ASRock:
-          switch (model) {
-            case Model.P55_Deluxe: // IT8720F
-              GetASRockConfiguration(superIO, v, t, f, 
-                ref readFan, ref postUpdate, ref mutex);
-              break;
-            default:
-              v.Add(new Voltage("CPU VCore", 0));
-              v.Add(new Voltage("Voltage #2", 1, true));
-              v.Add(new Voltage("Voltage #3", 2, true));
-              v.Add(new Voltage("Voltage #4", 3, true));
-              v.Add(new Voltage("Voltage #5", 4, true));
-              v.Add(new Voltage("Voltage #6", 5, true));
-              v.Add(new Voltage("Voltage #7", 6, true));
-              v.Add(new Voltage("Voltage #8", 7, true));
-              v.Add(new Voltage("VBat", 8));
-              for (int i = 0; i < superIO.Temperatures.Length; i++)
-                t.Add(new Temperature("Temperature #" + (i + 1), i));
-              for (int i = 0; i < superIO.Fans.Length; i++)
-                f.Add(new Fan("Fan #" + (i + 1), i));
-              break;
-          };
-          break;
-
-        case Manufacturer.DFI:
-          switch (model) {
-            case Model.LP_BI_P45_T2RS_Elite: // IT8718F
-              v.Add(new Voltage("CPU VCore", 0));
-              v.Add(new Voltage("FSB VTT", 1));
-              v.Add(new Voltage("+3.3V", 2));
-              v.Add(new Voltage("+5V", 3, 6.8f, 10));
-              v.Add(new Voltage("+12V", 4, 30, 10));
-              v.Add(new Voltage("NB Core", 5));
-              v.Add(new Voltage("VDIMM", 6));
-              v.Add(new Voltage("+5VSB", 7, 6.8f, 10));
-              v.Add(new Voltage("VBat", 8));
-              t.Add(new Temperature("CPU", 0));
-              t.Add(new Temperature("System", 1));
-              t.Add(new Temperature("Chipset", 2));
-              f.Add(new Fan("Fan #1", 0));
-              f.Add(new Fan("Fan #2", 1));
-              f.Add(new Fan("Fan #3", 2));
-              break;
-            case Model.LP_DK_P55_T3eH9: // IT8720F
-              v.Add(new Voltage("CPU VCore", 0));
-              v.Add(new Voltage("VTT", 1));
-              v.Add(new Voltage("+3.3V", 2));
-              v.Add(new Voltage("+5V", 3, 6.8f, 10));
-              v.Add(new Voltage("+12V", 4, 30, 10));
-              v.Add(new Voltage("CPU PLL", 5));
-              v.Add(new Voltage("DRAM", 6));
-              v.Add(new Voltage("+5VSB", 7, 6.8f, 10));
-              v.Add(new Voltage("VBat", 8));
-              t.Add(new Temperature("Chipset", 0));
-              t.Add(new Temperature("CPU PWM", 1));
-              t.Add(new Temperature("CPU", 2));
-              f.Add(new Fan("Fan #1", 0));
-              f.Add(new Fan("Fan #2", 1));
-              f.Add(new Fan("Fan #3", 2));
-              break;
-            default:
-              v.Add(new Voltage("CPU VCore", 0));
-              v.Add(new Voltage("VTT", 1, true));
-              v.Add(new Voltage("+3.3V", 2, true));
-              v.Add(new Voltage("+5V", 3, 6.8f, 10, 0, true));
-              v.Add(new Voltage("+12V", 4, 30, 10, 0, true));
-              v.Add(new Voltage("Voltage #6", 5, true));
-              v.Add(new Voltage("DRAM", 6, true));
-              v.Add(new Voltage("+5VSB", 7, 6.8f, 10, 0, true));
-              v.Add(new Voltage("VBat", 8));
-              for (int i = 0; i < superIO.Temperatures.Length; i++)
-                t.Add(new Temperature("Temperature #" + (i + 1), i));
-              for (int i = 0; i < superIO.Fans.Length; i++)
-                f.Add(new Fan("Fan #" + (i + 1), i));
-              for (int i = 0; i < superIO.Controls.Length; i++)
-                c.Add(new Ctrl("Fan Control #" + (i + 1), i));
-              break;
-          }
-          break;
-
-        case Manufacturer.Gigabyte:
-          switch (model) {
-            case Model._965P_S3: // IT8718F
-              v.Add(new Voltage("CPU VCore", 0));
-              v.Add(new Voltage("DRAM", 1));
-              v.Add(new Voltage("+3.3V", 2));
-              v.Add(new Voltage("+5V", 3, 6.8f, 10));
-              v.Add(new Voltage("+12V", 7, 24.3f, 8.2f));
-              v.Add(new Voltage("VBat", 8));
-              t.Add(new Temperature("System", 0));
-              t.Add(new Temperature("CPU", 1));
-              f.Add(new Fan("CPU Fan", 0));
-              f.Add(new Fan("System Fan", 1));
-              break;
-            case Model.EP45_DS3R: // IT8718F
-            case Model.EP45_UD3R:
-            case Model.X38_DS5:
-              v.Add(new Voltage("CPU VCore", 0));
-              v.Add(new Voltage("DRAM", 1));
-              v.Add(new Voltage("+3.3V", 2));
-              v.Add(new Voltage("+5V", 3, 6.8f, 10));
-              v.Add(new Voltage("+12V", 7, 24.3f, 8.2f));
-              v.Add(new Voltage("VBat", 8));
-              t.Add(new Temperature("System", 0));
-              t.Add(new Temperature("CPU", 1));
-              f.Add(new Fan("CPU Fan", 0));
-              f.Add(new Fan("System Fan #2", 1));
-              f.Add(new Fan("Power Fan", 2));
-              f.Add(new Fan("System Fan #1", 3));
-              break;
-            case Model.EX58_EXTREME: // IT8720F                 
-              v.Add(new Voltage("CPU VCore", 0));
-              v.Add(new Voltage("DRAM", 1));
-              v.Add(new Voltage("+5V", 3, 6.8f, 10));
-              v.Add(new Voltage("VBat", 8));
-              t.Add(new Temperature("System", 0));
-              t.Add(new Temperature("CPU", 1));
-              t.Add(new Temperature("Northbridge", 2));
-              f.Add(new Fan("CPU Fan", 0));
-              f.Add(new Fan("System Fan #2", 1));
-              f.Add(new Fan("Power Fan", 2));
-              f.Add(new Fan("System Fan #1", 3));
-              break;
-            case Model.P35_DS3: // IT8718F 
-            case Model.P35_DS3L: // IT8718F
-              v.Add(new Voltage("CPU VCore", 0));
-              v.Add(new Voltage("DRAM", 1));
-              v.Add(new Voltage("+3.3V", 2));
-              v.Add(new Voltage("+5V", 3, 6.8f, 10));
-              v.Add(new Voltage("+12V", 7, 24.3f, 8.2f));
-              v.Add(new Voltage("VBat", 8));
-              t.Add(new Temperature("System", 0));
-              t.Add(new Temperature("CPU", 1));
-              f.Add(new Fan("CPU Fan", 0));
-              f.Add(new Fan("System Fan #1", 1));
-              f.Add(new Fan("System Fan #2", 2));
-              f.Add(new Fan("Power Fan", 3));
-              break;
-            case Model.P55_UD4: // IT8720F
-            case Model.P55A_UD3: // IT8720F
-            case Model.P55M_UD4: // IT8720F                
-            case Model.H55_USB3: // IT8720F
-            case Model.EX58_UD3R: // IT8720F 
-              v.Add(new Voltage("CPU VCore", 0));
-              v.Add(new Voltage("DRAM", 1));
-              v.Add(new Voltage("+3.3V", 2));
-              v.Add(new Voltage("+5V", 3, 6.8f, 10));
-              v.Add(new Voltage("+12V", 5, 24.3f, 8.2f));
-              v.Add(new Voltage("VBat", 8));
-              t.Add(new Temperature("System", 0));
-              t.Add(new Temperature("CPU", 2));
-              f.Add(new Fan("CPU Fan", 0));
-              f.Add(new Fan("System Fan #2", 1));
-              f.Add(new Fan("Power Fan", 2));
-              f.Add(new Fan("System Fan #1", 3));
-              break;
-            case Model.H55N_USB3: // IT8720F
-              v.Add(new Voltage("CPU VCore", 0));
-              v.Add(new Voltage("DRAM", 1));
-              v.Add(new Voltage("+3.3V", 2));
-              v.Add(new Voltage("+5V", 3, 6.8f, 10));
-              v.Add(new Voltage("+12V", 5, 24.3f, 8.2f));
-              v.Add(new Voltage("VBat", 8));
-              t.Add(new Temperature("System", 0));
-              t.Add(new Temperature("CPU", 2));
-              f.Add(new Fan("CPU Fan", 0));
-              f.Add(new Fan("System Fan", 1));
-              break;
-            case Model.G41M_Combo: // IT8718F
-            case Model.G41MT_S2: // IT8718F
-            case Model.G41MT_S2P: // IT8718F
-              v.Add(new Voltage("CPU VCore", 0));
-              v.Add(new Voltage("DRAM", 1));
-              v.Add(new Voltage("+3.3V", 2));
-              v.Add(new Voltage("+5V", 3, 6.8f, 10));
-              v.Add(new Voltage("+12V", 7, 24.3f, 8.2f));
-              v.Add(new Voltage("VBat", 8));
-              t.Add(new Temperature("CPU", 2));
-              f.Add(new Fan("CPU Fan", 0));
-              f.Add(new Fan("System Fan", 1));
-              break;
-            case Model.GA_970A_UD3: // IT8720F
-              v.Add(new Voltage("CPU VCore", 0));
-              v.Add(new Voltage("DRAM", 1));
-              v.Add(new Voltage("+3.3V", 2));
-              v.Add(new Voltage("+5V", 3, 6.8f, 10));
-              v.Add(new Voltage("+12V", 4, 24.3f, 8.2f));
-              v.Add(new Voltage("VBat", 8));
-              t.Add(new Temperature("System", 0));
-              t.Add(new Temperature("CPU", 1));
-              f.Add(new Fan("CPU Fan", 0));
-              f.Add(new Fan("System Fan #1", 1));
-              f.Add(new Fan("System Fan #2", 2));
-              f.Add(new Fan("Power Fan", 4));
-              c.Add(new Ctrl("PWM 1", 0));
-              c.Add(new Ctrl("PWM 2", 1));
-              c.Add(new Ctrl("PWM 3", 2));
-              break;
-            case Model.GA_MA770T_UD3: // IT8720F
-            case Model.GA_MA770T_UD3P: // IT8720F                
-            case Model.GA_MA790X_UD3P: // IT8720F
-              v.Add(new Voltage("CPU VCore", 0));
-              v.Add(new Voltage("DRAM", 1));
-              v.Add(new Voltage("+3.3V", 2));
-              v.Add(new Voltage("+5V", 3, 6.8f, 10));
-              v.Add(new Voltage("+12V", 4, 24.3f, 8.2f));
-              v.Add(new Voltage("VBat", 8));
-              t.Add(new Temperature("System", 0));
-              t.Add(new Temperature("CPU", 1));
-              f.Add(new Fan("CPU Fan", 0));
-              f.Add(new Fan("System Fan #1", 1));
-              f.Add(new Fan("System Fan #2", 2));
-              f.Add(new Fan("Power Fan", 3));
-              break;
-            case Model.GA_MA78LM_S2H: // IT8718F
-              v.Add(new Voltage("CPU VCore", 0));
-              v.Add(new Voltage("DRAM", 1));
-              v.Add(new Voltage("+3.3V", 2));
-              v.Add(new Voltage("+5V", 3, 6.8f, 10));
-              v.Add(new Voltage("+12V", 4, 24.3f, 8.2f));
-              v.Add(new Voltage("VBat", 8));
-              t.Add(new Temperature("System", 0));
-              t.Add(new Temperature("CPU", 1));
-              t.Add(new Temperature("VRM", 2));
-              f.Add(new Fan("CPU Fan", 0));
-              f.Add(new Fan("System Fan #1", 1));
-              f.Add(new Fan("System Fan #2", 2));
-              f.Add(new Fan("Power Fan", 3));
-              break;
-            case Model.GA_MA785GM_US2H: // IT8718F
-            case Model.GA_MA785GMT_UD2H: // IT8718F
-              v.Add(new Voltage("CPU VCore", 0));
-              v.Add(new Voltage("DRAM", 1));
-              v.Add(new Voltage("+3.3V", 2));
-              v.Add(new Voltage("+5V", 3, 6.8f, 10));
-              v.Add(new Voltage("+12V", 4, 24.3f, 8.2f));
-              v.Add(new Voltage("VBat", 8));
-              t.Add(new Temperature("System", 0));
-              t.Add(new Temperature("CPU", 1));
-              f.Add(new Fan("CPU Fan", 0));
-              f.Add(new Fan("System Fan", 1));
-              f.Add(new Fan("NB Fan", 2));
-              break;
-            case Model.X58A_UD3R: // IT8720F 
-              v.Add(new Voltage("CPU VCore", 0));
-              v.Add(new Voltage("DRAM", 1));
-              v.Add(new Voltage("+3.3V", 2));
-              v.Add(new Voltage("+5V", 3, 6.8f, 10));
-              v.Add(new Voltage("+12V", 5, 24.3f, 8.2f));
-              v.Add(new Voltage("VBat", 8));
-              t.Add(new Temperature("System", 0));
-              t.Add(new Temperature("CPU", 1));
-              t.Add(new Temperature("Northbridge", 2));
-              f.Add(new Fan("CPU Fan", 0));
-              f.Add(new Fan("System Fan #2", 1));
-              f.Add(new Fan("Power Fan", 2));
-              f.Add(new Fan("System Fan #1", 3));
-              break;
-            default:
-              v.Add(new Voltage("CPU VCore", 0));
-              v.Add(new Voltage("DRAM", 1, true));
-              v.Add(new Voltage("+3.3V", 2, true));
-              v.Add(new Voltage("+5V", 3, 6.8f, 10, 0, true));
-              v.Add(new Voltage("Voltage #5", 4, true));
-              v.Add(new Voltage("Voltage #6", 5, true));
-              v.Add(new Voltage("Voltage #7", 6, true));
-              v.Add(new Voltage("Voltage #8", 7, true));
-              v.Add(new Voltage("VBat", 8));
-              for (int i = 0; i < superIO.Temperatures.Length; i++)
-                t.Add(new Temperature("Temperature #" + (i + 1), i));
-              for (int i = 0; i < superIO.Fans.Length; i++)
-                f.Add(new Fan("Fan #" + (i + 1), i));
-              for (int i = 0; i < superIO.Controls.Length; i++)
-                c.Add(new Ctrl("Fan Control #" + (i + 1), i));
-              break;
-          }
-          break;
-
-        default:
-          v.Add(new Voltage("CPU VCore", 0));
-          v.Add(new Voltage("Voltage #2", 1, true));
-          v.Add(new Voltage("Voltage #3", 2, true));
-          v.Add(new Voltage("Voltage #4", 3, true));
-          v.Add(new Voltage("Voltage #5", 4, true));
-          v.Add(new Voltage("Voltage #6", 5, true));
-          v.Add(new Voltage("Voltage #7", 6, true));
-          v.Add(new Voltage("Voltage #8", 7, true));
-          v.Add(new Voltage("VBat", 8));
-          for (int i = 0; i < superIO.Temperatures.Length; i++)
-            t.Add(new Temperature("Temperature #" + (i + 1), i));
-          for (int i = 0; i < superIO.Fans.Length; i++)
-            f.Add(new Fan("Fan #" + (i + 1), i));
-          for (int i = 0; i < superIO.Controls.Length; i++)
-            c.Add(new Ctrl("Fan Control #" + (i + 1), i));
-          break;
-      }
-    }
-
-    private static void GetASRockConfiguration(ISuperIO superIO, 
-      IList<Voltage> v, IList<Temperature> t, IList<Fan> f, 
-      ref ReadValueDelegate readFan, ref UpdateDelegate postUpdate, 
-      ref Mutex mutex) 
-    {
-      v.Add(new Voltage("CPU VCore", 0));
-      v.Add(new Voltage("+3.3V", 2));
-      v.Add(new Voltage("+12V", 4, 30, 10));
-      v.Add(new Voltage("+5V", 5, 6.8f, 10));
-      v.Add(new Voltage("VBat", 8));
-      t.Add(new Temperature("CPU", 0));
-      t.Add(new Temperature("Motherboard", 1));
-      f.Add(new Fan("CPU Fan", 0));
-      f.Add(new Fan("Chassis Fan #1", 1));
-
-      // this mutex is also used by the official ASRock tool
-      mutex = new Mutex(false, "ASRockOCMark");
-
-      bool exclusiveAccess = false;
-      try {
-        exclusiveAccess = mutex.WaitOne(10, false);
-      } catch (AbandonedMutexException) { } 
-        catch (InvalidOperationException) { }
-
-      // only read additional fans if we get exclusive access
-      if (exclusiveAccess) {
-
-        f.Add(new Fan("Chassis Fan #2", 2));
-        f.Add(new Fan("Chassis Fan #3", 3));
-        f.Add(new Fan("Power Fan", 4));
-
-        readFan = (index) => {
-          if (index < 2) {
-            return superIO.Fans[index];
-          } else {
-            // get GPIO 80-87
-            byte? gpio = superIO.ReadGPIO(7);
-            if (!gpio.HasValue)
-              return null;
-
-            // read the last 3 fans based on GPIO 83-85
-            int[] masks = { 0x05, 0x03, 0x06 };
-            return (((gpio.Value >> 3) & 0x07) ==
-              masks[index - 2]) ? superIO.Fans[2] : null;
-          }
-        };
-
-        int fanIndex = 0;
-        postUpdate = () => {
-          // get GPIO 80-87
-          byte? gpio = superIO.ReadGPIO(7);
-          if (!gpio.HasValue)
-            return;
-
-          // prepare the GPIO 83-85 for the next update
-          int[] masks = { 0x05, 0x03, 0x06 };
-          superIO.WriteGPIO(7,
-            (byte)((gpio.Value & 0xC7) | (masks[fanIndex] << 3)));
-          fanIndex = (fanIndex + 1) % 3;
-        };
-      }
-    }
-
-    private static void GetITEConfigurationsB(ISuperIO superIO,
-      Manufacturer manufacturer, Model model,
-      IList<Voltage> v, IList<Temperature> t, IList<Fan> f, IList<Ctrl> c) 
-    {
-      switch (manufacturer) {
-        case Manufacturer.ECS:
-          switch (model) {
-            case Model.A890GXM_A: // IT8721F
-              v.Add(new Voltage("CPU VCore", 0));
-              v.Add(new Voltage("VDIMM", 1));
-              v.Add(new Voltage("NB Voltage", 2));
-              v.Add(new Voltage("Analog +3.3V", 3, 10, 10));
-              // v.Add(new Voltage("VDIMM", 6, true));
-              v.Add(new Voltage("Standby +3.3V", 7, 10, 10));
-              v.Add(new Voltage("VBat", 8, 10, 10));
-              t.Add(new Temperature("CPU", 0));
-              t.Add(new Temperature("System", 1));
-              t.Add(new Temperature("Northbridge", 2));
-              f.Add(new Fan("CPU Fan", 0));
-              f.Add(new Fan("System Fan", 1));
-              f.Add(new Fan("Power Fan", 2));
-              break;
-            default:
-              v.Add(new Voltage("Voltage #1", 0, true));
-              v.Add(new Voltage("Voltage #2", 1, true));
-              v.Add(new Voltage("Voltage #3", 2, true));
-              v.Add(new Voltage("Analog +3.3V", 3, 10, 10, 0, true));
-              v.Add(new Voltage("Voltage #5", 4, true));
-              v.Add(new Voltage("Voltage #6", 5, true));
-              v.Add(new Voltage("Voltage #7", 6, true));
-              v.Add(new Voltage("Standby +3.3V", 7, 10, 10, 0, true));
-              v.Add(new Voltage("VBat", 8, 10, 10));
-              for (int i = 0; i < superIO.Temperatures.Length; i++)
-                t.Add(new Temperature("Temperature #" + (i + 1), i));
-              for (int i = 0; i < superIO.Fans.Length; i++)
-                f.Add(new Fan("Fan #" + (i + 1), i));
-              for (int i = 0; i < superIO.Controls.Length; i++)
-                c.Add(new Ctrl("Fan Control #" + (i + 1), i));
-              break;
-          }
-          break;
-        case Manufacturer.Gigabyte:
-          switch (model) {
-            case Model.H61M_DS2_REV_1_2: // IT8728F
-            case Model.H61M_USB3_B3_REV_2_0: // IT8728F
-              v.Add(new Voltage("VTT", 0));
-              v.Add(new Voltage("+12V", 2, 30.9f, 10));
-              v.Add(new Voltage("CPU VCore", 5));
-              v.Add(new Voltage("DRAM", 6));
-              v.Add(new Voltage("Standby +3.3V", 7, 10, 10));
-              v.Add(new Voltage("VBat", 8, 10, 10));
-              t.Add(new Temperature("System", 0));
-              t.Add(new Temperature("CPU", 2));
-              f.Add(new Fan("CPU Fan", 0));
-              f.Add(new Fan("System Fan", 1));
-              break;
-            case Model.H67A_UD3H_B3: // IT8728F
-            case Model.H67A_USB3_B3: // IT8728F                
-              v.Add(new Voltage("VTT", 0));
-              v.Add(new Voltage("+5V", 1, 15, 10));
-              v.Add(new Voltage("+12V", 2, 30.9f, 10));
-              v.Add(new Voltage("CPU VCore", 5));
-              v.Add(new Voltage("DRAM", 6));
-              v.Add(new Voltage("Standby +3.3V", 7, 10, 10));
-              v.Add(new Voltage("VBat", 8, 10, 10));
-              t.Add(new Temperature("System", 0));
-              t.Add(new Temperature("CPU", 2));
-              f.Add(new Fan("CPU Fan", 0));
-              f.Add(new Fan("System Fan #1", 1));
-              f.Add(new Fan("Power Fan", 2));
-              f.Add(new Fan("System Fan #2", 3));
-              break;
-            case Model.Z68A_D3H_B3: // IT8728F
-              v.Add(new Voltage("VTT", 0));
-              v.Add(new Voltage("+3.3V", 1, 6.49f, 10));
-              v.Add(new Voltage("+12V", 2, 30.9f, 10));
-              v.Add(new Voltage("+5V", 3, 7.15f, 10));
-              v.Add(new Voltage("CPU VCore", 5));
-              v.Add(new Voltage("DRAM", 6));
-              v.Add(new Voltage("Standby +3.3V", 7, 10, 10));
-              v.Add(new Voltage("VBat", 8, 10, 10));
-              t.Add(new Temperature("System", 0));
-              t.Add(new Temperature("CPU", 2));
-              f.Add(new Fan("CPU Fan", 0));
-              f.Add(new Fan("System Fan #1", 1));
-              f.Add(new Fan("Power Fan", 2));
-              f.Add(new Fan("System Fan #2", 3));
-              break;
-            case Model.P67A_UD3_B3: // IT8728F
-            case Model.P67A_UD3R_B3: // IT8728F
-            case Model.P67A_UD4_B3: // IT8728F                
-            case Model.Z68AP_D3: // IT8728F
-            case Model.Z68X_UD3H_B3: // IT8728F               
-              v.Add(new Voltage("VTT", 0));
-              v.Add(new Voltage("+3.3V", 1, 6.49f, 10));
-              v.Add(new Voltage("+12V", 2, 30.9f, 10));
-              v.Add(new Voltage("+5V", 3, 7.15f, 10));
-              v.Add(new Voltage("CPU VCore", 5));
-              v.Add(new Voltage("DRAM", 6));
-              v.Add(new Voltage("Standby +3.3V", 7, 10, 10));
-              v.Add(new Voltage("VBat", 8, 10, 10));
-              t.Add(new Temperature("System", 0));
-              t.Add(new Temperature("CPU", 2));
-              f.Add(new Fan("CPU Fan", 0));
-              f.Add(new Fan("System Fan #2", 1));
-              f.Add(new Fan("Power Fan", 2));
-              f.Add(new Fan("System Fan #1", 3));
-              break;
-            case Model.Z68X_UD7_B3: // IT8728F
-              v.Add(new Voltage("VTT", 0));
-              v.Add(new Voltage("+3.3V", 1, 6.49f, 10));
-              v.Add(new Voltage("+12V", 2, 30.9f, 10));
-              v.Add(new Voltage("+5V", 3, 7.15f, 10));
-              v.Add(new Voltage("CPU VCore", 5));
-              v.Add(new Voltage("DRAM", 6));
-              v.Add(new Voltage("Standby +3.3V", 7, 10, 10));
-              v.Add(new Voltage("VBat", 8, 10, 10));
-              t.Add(new Temperature("System", 0));
-              t.Add(new Temperature("CPU", 1));
-              t.Add(new Temperature("System 3", 2));
-              f.Add(new Fan("CPU Fan", 0));
-              f.Add(new Fan("Power Fan", 1));
-              f.Add(new Fan("System Fan #1", 2));
-              f.Add(new Fan("System Fan #2", 3));
-              f.Add(new Fan("System Fan #3", 4));
-              break;
-            case Model.X79_UD3: // IT8728F
-              v.Add(new Voltage("VTT", 0));
-              v.Add(new Voltage("DIMM CH A/B", 1));
-              v.Add(new Voltage("+12V", 2, 10, 2));
-              v.Add(new Voltage("+5V", 3, 15, 10));
-              v.Add(new Voltage("VIN4", 4));
-              v.Add(new Voltage("VCore", 5));
-              v.Add(new Voltage("DIMM CH C/D", 6));
-              v.Add(new Voltage("+3V Standby", 7, 1, 1));
-              v.Add(new Voltage("VBat", 8, 1, 1));
-              t.Add(new Temperature("System", 0));
-              t.Add(new Temperature("CPU", 1));
-              t.Add(new Temperature("Northbridge", 2));
-              f.Add(new Fan("CPU Fan", 0));
-              f.Add(new Fan("System Fan #1", 1));
-              f.Add(new Fan("System Fan #2", 2));
-              f.Add(new Fan("System Fan #3", 3));
-              break;
-            default:
-              v.Add(new Voltage("Voltage #1", 0, true));
-              v.Add(new Voltage("Voltage #2", 1, true));
-              v.Add(new Voltage("Voltage #3", 2, true));
-              v.Add(new Voltage("Voltage #4", 3, true));
-              v.Add(new Voltage("Voltage #5", 4, true));
-              v.Add(new Voltage("Voltage #6", 5, true));
-              v.Add(new Voltage("Voltage #7", 6, true));
-              v.Add(new Voltage("Standby +3.3V", 7, 10, 10, 0, true));
-              v.Add(new Voltage("VBat", 8, 10, 10));
-              for (int i = 0; i < superIO.Temperatures.Length; i++)
-                t.Add(new Temperature("Temperature #" + (i + 1), i));
-              for (int i = 0; i < superIO.Fans.Length; i++)
-                f.Add(new Fan("Fan #" + (i + 1), i));
-              for (int i = 0; i < superIO.Controls.Length; i++)
-                c.Add(new Ctrl("Fan Control #" + (i + 1), i));
-              break;
-          }
-          break;
-        case Manufacturer.Shuttle:
-          switch (model) {
-            case Model.FH67: // IT8772E 
-              v.Add(new Voltage("CPU VCore", 0));
-              v.Add(new Voltage("DRAM", 1));
-              v.Add(new Voltage("PCH VCCIO", 2));
-              v.Add(new Voltage("CPU VCCIO", 3));
-              v.Add(new Voltage("Graphic Voltage", 4));
-              v.Add(new Voltage("Standby +3.3V", 7, 10, 10));
-              v.Add(new Voltage("VBat", 8, 10, 10));
-              t.Add(new Temperature("System", 0));
-              t.Add(new Temperature("CPU", 1));
-              f.Add(new Fan("Fan #1", 0));
-              f.Add(new Fan("CPU Fan", 1));
-              break;
-            default:
-              v.Add(new Voltage("Voltage #1", 0, true));
-              v.Add(new Voltage("Voltage #2", 1, true));
-              v.Add(new Voltage("Voltage #3", 2, true));
-              v.Add(new Voltage("Voltage #4", 3, true));
-              v.Add(new Voltage("Voltage #5", 4, true));
-              v.Add(new Voltage("Voltage #6", 5, true));
-              v.Add(new Voltage("Voltage #7", 6, true));
-              v.Add(new Voltage("Standby +3.3V", 7, 10, 10, 0, true));
-              v.Add(new Voltage("VBat", 8, 10, 10));
-              for (int i = 0; i < superIO.Temperatures.Length; i++)
-                t.Add(new Temperature("Temperature #" + (i + 1), i));
-              for (int i = 0; i < superIO.Fans.Length; i++)
-                f.Add(new Fan("Fan #" + (i + 1), i));
-              for (int i = 0; i < superIO.Controls.Length; i++)
-                c.Add(new Ctrl("Fan Control #" + (i + 1), i));
-              break;
-          }
-          break;
-        default:
-          v.Add(new Voltage("Voltage #1", 0, true));
-          v.Add(new Voltage("Voltage #2", 1, true));
-          v.Add(new Voltage("Voltage #3", 2, true));
-          v.Add(new Voltage("Voltage #4", 3, true));
-          v.Add(new Voltage("Voltage #5", 4, true));
-          v.Add(new Voltage("Voltage #6", 5, true));
-          v.Add(new Voltage("Voltage #7", 6, true));
-          v.Add(new Voltage("Standby +3.3V", 7, 10, 10, 0, true));
-          v.Add(new Voltage("VBat", 8, 10, 10));
-          for (int i = 0; i < superIO.Temperatures.Length; i++)
-            t.Add(new Temperature("Temperature #" + (i + 1), i));
-          for (int i = 0; i < superIO.Fans.Length; i++)
-            f.Add(new Fan("Fan #" + (i + 1), i));
-          for (int i = 0; i < superIO.Controls.Length; i++)
-            c.Add(new Ctrl("Fan Control #" + (i + 1), i));
-          break;
-      }
-    }
-
-    private static void GetFintekConfiguration(ISuperIO superIO,
-      Manufacturer manufacturer, Model model,
-      IList<Voltage> v, IList<Temperature> t, IList<Fan> f) 
-    {
-      switch (manufacturer) {
-        case Manufacturer.EVGA:
-          switch (model) {
-            case Model.X58_SLI_Classified: // F71882 
-              v.Add(new Voltage("VCC3V", 0, 150, 150));
-              v.Add(new Voltage("CPU VCore", 1, 47, 100));
-              v.Add(new Voltage("DIMM", 2, 47, 100));
-              v.Add(new Voltage("CPU VTT", 3, 24, 100));
-              v.Add(new Voltage("IOH Vcore", 4, 24, 100));
-              v.Add(new Voltage("+5V", 5, 51, 12));
-              v.Add(new Voltage("+12V", 6, 56, 6.8f));
-              v.Add(new Voltage("3VSB", 7, 150, 150));
-              v.Add(new Voltage("VBat", 8, 150, 150));
-              t.Add(new Temperature("CPU", 0));
-              t.Add(new Temperature("VREG", 1));
-              t.Add(new Temperature("System", 2));
-              f.Add(new Fan("CPU Fan", 0));
-              f.Add(new Fan("Power Fan", 1));
-              f.Add(new Fan("Chassis Fan", 2));
-              break;
-            default:
-              v.Add(new Voltage("VCC3V", 0, 150, 150));
-              v.Add(new Voltage("CPU VCore", 1));
-              v.Add(new Voltage("Voltage #3", 2, true));
-              v.Add(new Voltage("Voltage #4", 3, true));
-              v.Add(new Voltage("Voltage #5", 4, true));
-              v.Add(new Voltage("Voltage #6", 5, true));
-              v.Add(new Voltage("Voltage #7", 6, true));
-              v.Add(new Voltage("VSB3V", 7, 150, 150));
-              v.Add(new Voltage("VBat", 8, 150, 150));
-              for (int i = 0; i < superIO.Temperatures.Length; i++)
-                t.Add(new Temperature("Temperature #" + (i + 1), i));
-              for (int i = 0; i < superIO.Fans.Length; i++)
-                f.Add(new Fan("Fan #" + (i + 1), i));
-              break;
-          }
-          break;
-        default:
-          v.Add(new Voltage("VCC3V", 0, 150, 150));
-          v.Add(new Voltage("CPU VCore", 1));
-          v.Add(new Voltage("Voltage #3", 2, true));
-          v.Add(new Voltage("Voltage #4", 3, true));
-          v.Add(new Voltage("Voltage #5", 4, true));
-          v.Add(new Voltage("Voltage #6", 5, true));
-          if (superIO.Chip != Chip.F71808E)
-            v.Add(new Voltage("Voltage #7", 6, true));
-          v.Add(new Voltage("VSB3V", 7, 150, 150));
-          v.Add(new Voltage("VBat", 8, 150, 150));
-          for (int i = 0; i < superIO.Temperatures.Length; i++)
-            t.Add(new Temperature("Temperature #" + (i + 1), i));
-          for (int i = 0; i < superIO.Fans.Length; i++)
-            f.Add(new Fan("Fan #" + (i + 1), i));
-          break;
-      }
-    }
-
-    private static void GetNuvotonConfigurationF(ISuperIO superIO, 
-      Manufacturer manufacturer, Model model, 
-      IList<Voltage> v, IList<Temperature> t, IList<Fan> f, IList<Ctrl> c) 
-    {
-      switch (manufacturer) {
-        case Manufacturer.ASUS:
-          switch (model) {
-            case Model.P8P67: // NCT6776F
-            case Model.P8P67_EVO: // NCT6776F
-            case Model.P8P67_PRO: // NCT6776F
-              v.Add(new Voltage("CPU VCore", 0));
-              v.Add(new Voltage("+12V", 1, 11, 1));
-              v.Add(new Voltage("Analog +3.3V", 2, 34, 34));
-              v.Add(new Voltage("+3.3V", 3, 34, 34));
-              v.Add(new Voltage("+5V", 4, 12, 3));
-              v.Add(new Voltage("Standby +3.3V", 7, 34, 34));
-              v.Add(new Voltage("VBAT", 8, 34, 34));
-              t.Add(new Temperature("CPU", 0));
-              t.Add(new Temperature("Auxiliary", 2));
-              t.Add(new Temperature("Motherboard", 3));
-              f.Add(new Fan("Chassis Fan #1", 0));
-              f.Add(new Fan("CPU Fan", 1));
-              f.Add(new Fan("Power Fan", 2));
-              f.Add(new Fan("Chassis Fan #2", 3));
-              c.Add(new Ctrl("Chassis Fan #2", 0));
-              c.Add(new Ctrl("CPU Fan", 1));
-              c.Add(new Ctrl("Chassis Fan #1", 2));
-              break;
-            case Model.P8P67_M_PRO: // NCT6776F
-              v.Add(new Voltage("CPU VCore", 0));
-              v.Add(new Voltage("+12V", 1, 11, 1));
-              v.Add(new Voltage("Analog +3.3V", 2, 34, 34));
-              v.Add(new Voltage("+3.3V", 3, 34, 34));
-              v.Add(new Voltage("+5V", 4, 12, 3));
-              v.Add(new Voltage("Voltage #6", 5, true));
-              v.Add(new Voltage("Voltage #7", 6, true));
-              v.Add(new Voltage("Standby +3.3V", 7, 34, 34));
-              v.Add(new Voltage("VBAT", 8, 34, 34));
-              t.Add(new Temperature("CPU", 0));
-              t.Add(new Temperature("Motherboard", 3));
-              f.Add(new Fan("Chassis Fan #1", 0));
-              f.Add(new Fan("CPU Fan", 1));
-              f.Add(new Fan("Chassis Fan #2", 2));
-              f.Add(new Fan("Power Fan", 3));
-              f.Add(new Fan("Auxiliary Fan", 4));
-              break;
-            case Model.P8Z68_V_PRO: // NCT6776F
-              v.Add(new Voltage("CPU VCore", 0));
-              v.Add(new Voltage("+12V", 1, 11, 1));
-              v.Add(new Voltage("Analog +3.3V", 2, 34, 34));
-              v.Add(new Voltage("+3.3V", 3, 34, 34));
-              v.Add(new Voltage("+5V", 4, 12, 3));
-              v.Add(new Voltage("Standby +3.3V", 7, 34, 34));
-              v.Add(new Voltage("VBAT", 8, 34, 34));
-              t.Add(new Temperature("CPU", 0));
-              t.Add(new Temperature("Auxiliary", 2));
-              t.Add(new Temperature("Motherboard", 3));
-              for (int i = 0; i < superIO.Fans.Length; i++)
-                f.Add(new Fan("Fan #" + (i + 1), i));
-              for (int i = 0; i < superIO.Controls.Length; i++)
-                c.Add(new Ctrl("Fan #" + (i + 1), i));
-              break;
-            case Model.P9X79: // NCT6776F
-              v.Add(new Voltage("CPU VCore", 0));
-              v.Add(new Voltage("+12V", 1, 11, 1));
-              v.Add(new Voltage("Analog +3.3V", 2, 34, 34));
-              v.Add(new Voltage("+3.3V", 3, 34, 34));
-              v.Add(new Voltage("+5V", 4, 12, 3));
-              v.Add(new Voltage("Standby +3.3V", 7, 34, 34));
-              v.Add(new Voltage("VBAT", 8, 34, 34));
-              t.Add(new Temperature("CPU", 0));
-              t.Add(new Temperature("Motherboard", 3));
-              for (int i = 0; i < superIO.Fans.Length; i++)
-                f.Add(new Fan("Fan #" + (i + 1), i));
-              for (int i = 0; i < superIO.Controls.Length; i++)
-                c.Add(new Ctrl("Fan Control #" + (i + 1), i));
-              break;
-            default:
-              v.Add(new Voltage("CPU VCore", 0));
-              v.Add(new Voltage("Voltage #2", 1, true));
-              v.Add(new Voltage("AVCC", 2, 34, 34));
-              v.Add(new Voltage("3VCC", 3, 34, 34));
-              v.Add(new Voltage("Voltage #5", 4, true));
-              v.Add(new Voltage("Voltage #6", 5, true));
-              v.Add(new Voltage("Voltage #7", 6, true));
-              v.Add(new Voltage("3VSB", 7, 34, 34));
-              v.Add(new Voltage("VBAT", 8, 34, 34));
-              t.Add(new Temperature("CPU Core", 0));
-              t.Add(new Temperature("Temperature #1", 1));
-              t.Add(new Temperature("Temperature #2", 2));
-              t.Add(new Temperature("Temperature #3", 3));
-              for (int i = 0; i < superIO.Fans.Length; i++)
-                f.Add(new Fan("Fan #" + (i + 1), i));
-              for (int i = 0; i < superIO.Controls.Length; i++)
-                c.Add(new Ctrl("Fan Control #" + (i + 1), i));
-              break;
-          }
-          break;
-        default:
-          v.Add(new Voltage("CPU VCore", 0));
-          v.Add(new Voltage("Voltage #2", 1, true));
-          v.Add(new Voltage("AVCC", 2, 34, 34));
-          v.Add(new Voltage("3VCC", 3, 34, 34));
-          v.Add(new Voltage("Voltage #5", 4, true));
-          v.Add(new Voltage("Voltage #6", 5, true));
-          v.Add(new Voltage("Voltage #7", 6, true));
-          v.Add(new Voltage("3VSB", 7, 34, 34));
-          v.Add(new Voltage("VBAT", 8, 34, 34));
-          t.Add(new Temperature("CPU Core", 0));
-          t.Add(new Temperature("Temperature #1", 1));
-          t.Add(new Temperature("Temperature #2", 2));
-          t.Add(new Temperature("Temperature #3", 3));
-          for (int i = 0; i < superIO.Fans.Length; i++)
-            f.Add(new Fan("Fan #" + (i + 1), i));
-          for (int i = 0; i < superIO.Controls.Length; i++)
-            c.Add(new Ctrl("Fan Control #" + (i + 1), i));
-          break;
-      }
-    }
-
-    private static void GetNuvotonConfigurationD(ISuperIO superIO,
-      Manufacturer manufacturer, Model model,
-      IList<Voltage> v, IList<Temperature> t, IList<Fan> f, IList<Ctrl> c) 
-    {
-      switch (manufacturer) {
-        case Manufacturer.ASUS:
-          switch (model) {
-            case Model.P8Z77_V: // NCT6779D
-              v.Add(new Voltage("CPU VCore", 0));
-              v.Add(new Voltage("Voltage #2", 1, true));
-              v.Add(new Voltage("AVCC", 2, 34, 34));
-              v.Add(new Voltage("3VCC", 3, 34, 34));
-              v.Add(new Voltage("Voltage #5", 4, true));
-              v.Add(new Voltage("Voltage #6", 5, true));
-              v.Add(new Voltage("Voltage #7", 6, true));
-              v.Add(new Voltage("3VSB", 7, 34, 34));
-              v.Add(new Voltage("VBAT", 8, 34, 34));
-              v.Add(new Voltage("VTT", 9));
-              v.Add(new Voltage("Voltage #11", 10, true));
-              v.Add(new Voltage("Voltage #12", 11, true));
-              v.Add(new Voltage("Voltage #13", 12, true));
-              v.Add(new Voltage("Voltage #14", 13, true));
-              v.Add(new Voltage("Voltage #15", 14, true));
-              t.Add(new Temperature("CPU Core", 0));
-              t.Add(new Temperature("Auxiliary", 1));
-              t.Add(new Temperature("Motherboard", 2));
-              f.Add(new Fan("Chassis Fan #1", 0));
-              f.Add(new Fan("CPU Fan", 1));
-              f.Add(new Fan("Chassis Fan #2", 2));
-              f.Add(new Fan("Chassis Fan #3", 3));
-              c.Add(new Ctrl("Chassis Fan #1", 0));
-              c.Add(new Ctrl("CPU  Fan", 1));
-              c.Add(new Ctrl("Chassis Fan #2", 2));
-              c.Add(new Ctrl("Chassis Fan #3", 3));
-              break;
-            default:
-              v.Add(new Voltage("CPU VCore", 0));
-              v.Add(new Voltage("Voltage #2", 1, true));
-              v.Add(new Voltage("AVCC", 2, 34, 34));
-              v.Add(new Voltage("3VCC", 3, 34, 34));
-              v.Add(new Voltage("Voltage #5", 4, true));
-              v.Add(new Voltage("Voltage #6", 5, true));
-              v.Add(new Voltage("Voltage #7", 6, true));
-              v.Add(new Voltage("3VSB", 7, 34, 34));
-              v.Add(new Voltage("VBAT", 8, 34, 34));
-              v.Add(new Voltage("VTT", 9));
-              v.Add(new Voltage("Voltage #11", 10, true));
-              v.Add(new Voltage("Voltage #12", 11, true));
-              v.Add(new Voltage("Voltage #13", 12, true));
-              v.Add(new Voltage("Voltage #14", 13, true));
-              v.Add(new Voltage("Voltage #15", 14, true));
-              t.Add(new Temperature("CPU Core", 0));
-              t.Add(new Temperature("Temperature #1", 1));
-              t.Add(new Temperature("Temperature #2", 2));
-              t.Add(new Temperature("Temperature #3", 3));
-              t.Add(new Temperature("Temperature #4", 4));
-              t.Add(new Temperature("Temperature #5", 5));
-              t.Add(new Temperature("Temperature #6", 6));
-              for (int i = 0; i < superIO.Fans.Length; i++)
-                f.Add(new Fan("Fan #" + (i + 1), i));
-              for (int i = 0; i < superIO.Controls.Length; i++)
-                c.Add(new Ctrl("Fan Control #" + (i + 1), i));
-              break;
-          }
-          break;
-        default:
-          v.Add(new Voltage("CPU VCore", 0));
-          v.Add(new Voltage("Voltage #2", 1, true));
-          v.Add(new Voltage("AVCC", 2, 34, 34));
-          v.Add(new Voltage("3VCC", 3, 34, 34));
-          v.Add(new Voltage("Voltage #5", 4, true));
-          v.Add(new Voltage("Voltage #6", 5, true));
-          v.Add(new Voltage("Voltage #7", 6, true));
-          v.Add(new Voltage("3VSB", 7, 34, 34));
-          v.Add(new Voltage("VBAT", 8, 34, 34));
-          v.Add(new Voltage("VTT", 9));
-          v.Add(new Voltage("Voltage #11", 10, true));
-          v.Add(new Voltage("Voltage #12", 11, true));
-          v.Add(new Voltage("Voltage #13", 12, true));
-          v.Add(new Voltage("Voltage #14", 13, true));
-          v.Add(new Voltage("Voltage #15", 14, true));
-          t.Add(new Temperature("CPU Core", 0));
-          t.Add(new Temperature("Temperature #1", 1));
-          t.Add(new Temperature("Temperature #2", 2));
-          t.Add(new Temperature("Temperature #3", 3));
-          t.Add(new Temperature("Temperature #4", 4));
-          t.Add(new Temperature("Temperature #5", 5));
-          t.Add(new Temperature("Temperature #6", 6));
-          for (int i = 0; i < superIO.Fans.Length; i++)
-            f.Add(new Fan("Fan #" + (i + 1), i));
-          for (int i = 0; i < superIO.Controls.Length; i++)
-            c.Add(new Ctrl("Fan Control #" + (i + 1), i));
-          break;
-      }
-    }
-
-    private static void GetWinbondConfigurationEHF(Manufacturer manufacturer,
-      Model model, IList<Voltage> v, IList<Temperature> t, IList<Fan> f) 
-    {
-      switch (manufacturer) {
-        case Manufacturer.ASRock:
-          switch (model) {
-            case Model.AOD790GX_128M: // W83627EHF
-              v.Add(new Voltage("CPU VCore", 0));
-              v.Add(new Voltage("Analog +3.3V", 2, 34, 34));
-              v.Add(new Voltage("+3.3V", 4, 10, 10));
-              v.Add(new Voltage("+5V", 5, 20, 10));
-              v.Add(new Voltage("+12V", 6, 28, 5));
-              v.Add(new Voltage("Standby +3.3V", 7, 34, 34));
-              v.Add(new Voltage("VBAT", 8, 34, 34));
-              t.Add(new Temperature("CPU", 0));
-              t.Add(new Temperature("Motherboard", 2));
-              f.Add(new Fan("CPU Fan", 0));
-              f.Add(new Fan("Chassis Fan", 1));
-              break;
-            default:
-              v.Add(new Voltage("CPU VCore", 0));
-              v.Add(new Voltage("Voltage #2", 1, true));
-              v.Add(new Voltage("AVCC", 2, 34, 34));
-              v.Add(new Voltage("3VCC", 3, 34, 34));
-              v.Add(new Voltage("Voltage #5", 4, true));
-              v.Add(new Voltage("Voltage #6", 5, true));
-              v.Add(new Voltage("Voltage #7", 6, true));
-              v.Add(new Voltage("3VSB", 7, 34, 34));
-              v.Add(new Voltage("VBAT", 8, 34, 34));
-              v.Add(new Voltage("Voltage #10", 9, true));
-              t.Add(new Temperature("CPU", 0));
-              t.Add(new Temperature("Auxiliary", 1));
-              t.Add(new Temperature("System", 2));
-              f.Add(new Fan("System Fan", 0));
-              f.Add(new Fan("CPU Fan", 1));
-              f.Add(new Fan("Auxiliary Fan", 2));
-              f.Add(new Fan("CPU Fan #2", 3));
-              f.Add(new Fan("Auxiliary Fan #2", 4));
-              break;
-          } break;
-        default:
-          v.Add(new Voltage("CPU VCore", 0));
-          v.Add(new Voltage("Voltage #2", 1, true));
-          v.Add(new Voltage("AVCC", 2, 34, 34));
-          v.Add(new Voltage("3VCC", 3, 34, 34));
-          v.Add(new Voltage("Voltage #5", 4, true));
-          v.Add(new Voltage("Voltage #6", 5, true));
-          v.Add(new Voltage("Voltage #7", 6, true));
-          v.Add(new Voltage("3VSB", 7, 34, 34));
-          v.Add(new Voltage("VBAT", 8, 34, 34));
-          v.Add(new Voltage("Voltage #10", 9, true));
-          t.Add(new Temperature("CPU", 0));
-          t.Add(new Temperature("Auxiliary", 1));
-          t.Add(new Temperature("System", 2));
-          f.Add(new Fan("System Fan", 0));
-          f.Add(new Fan("CPU Fan", 1));
-          f.Add(new Fan("Auxiliary Fan", 2));
-          f.Add(new Fan("CPU Fan #2", 3));
-          f.Add(new Fan("Auxiliary Fan #2", 4));
-          break;
-      }
-    }
-
-    private static void GetWinbondConfigurationHG(Manufacturer manufacturer,
-      Model model, IList<Voltage> v, IList<Temperature> t, IList<Fan> f) 
-    {
-      switch (manufacturer) {
-        case Manufacturer.ASRock:
-          switch (model) {
-            case Model._880GMH_USB3: // W83627DHG-P
-              v.Add(new Voltage("CPU VCore", 0));
-              v.Add(new Voltage("+3.3V", 3, 34, 34));
-              v.Add(new Voltage("+5V", 5, 15, 7.5f));
-              v.Add(new Voltage("+12V", 6, 56, 10));
-              v.Add(new Voltage("Standby +3.3V", 7, 34, 34));
-              v.Add(new Voltage("VBAT", 8, 34, 34));
-              t.Add(new Temperature("CPU", 0));
-              t.Add(new Temperature("Motherboard", 2));
-              f.Add(new Fan("Chassis Fan", 0));
-              f.Add(new Fan("CPU Fan", 1));
-              f.Add(new Fan("Power Fan", 2));
-              break;
-            default:
-              v.Add(new Voltage("CPU VCore", 0));
-              v.Add(new Voltage("Voltage #2", 1, true));
-              v.Add(new Voltage("AVCC", 2, 34, 34));
-              v.Add(new Voltage("3VCC", 3, 34, 34));
-              v.Add(new Voltage("Voltage #5", 4, true));
-              v.Add(new Voltage("Voltage #6", 5, true));
-              v.Add(new Voltage("Voltage #7", 6, true));
-              v.Add(new Voltage("3VSB", 7, 34, 34));
-              v.Add(new Voltage("VBAT", 8, 34, 34));
-              t.Add(new Temperature("CPU", 0));
-              t.Add(new Temperature("Auxiliary", 1));
-              t.Add(new Temperature("System", 2));
-              f.Add(new Fan("System Fan", 0));
-              f.Add(new Fan("CPU Fan", 1));
-              f.Add(new Fan("Auxiliary Fan", 2));
-              f.Add(new Fan("CPU Fan #2", 3));
-              f.Add(new Fan("Auxiliary Fan #2", 4));
-              break;
-          }
-          break;
-        case Manufacturer.ASUS:
-          switch (model) {
-            case Model.P6T: // W83667HG
-            case Model.P6X58D_E: // W83667HG                 
-            case Model.Rampage_II_GENE: // W83667HG 
-              v.Add(new Voltage("CPU VCore", 0));
-              v.Add(new Voltage("+12V", 1, 11.5f, 1.91f));
-              v.Add(new Voltage("Analog +3.3V", 2, 34, 34));
-              v.Add(new Voltage("+3.3V", 3, 34, 34));
-              v.Add(new Voltage("+5V", 4, 15, 7.5f));
-              v.Add(new Voltage("Standby +3.3V", 7, 34, 34));
-              v.Add(new Voltage("VBAT", 8, 34, 34));
-              t.Add(new Temperature("CPU", 0));
-              t.Add(new Temperature("Motherboard", 2));
-              f.Add(new Fan("Chassis Fan #1", 0));
-              f.Add(new Fan("CPU Fan", 1));
-              f.Add(new Fan("Power Fan", 2));
-              f.Add(new Fan("Chassis Fan #2", 3));
-              f.Add(new Fan("Chassis Fan #3", 4));
-              break;
-            case Model.Rampage_Extreme: // W83667HG 
-              v.Add(new Voltage("CPU VCore", 0));
-              v.Add(new Voltage("+12V", 1, 12, 2));
-              v.Add(new Voltage("Analog +3.3V", 2, 34, 34));
-              v.Add(new Voltage("+3.3V", 3, 34, 34));
-              v.Add(new Voltage("+5V", 4, 15, 7.5f));
-              v.Add(new Voltage("Standby +3.3V", 7, 34, 34));
-              v.Add(new Voltage("VBAT", 8, 34, 34));
-              t.Add(new Temperature("CPU", 0));
-              t.Add(new Temperature("Motherboard", 2));
-              f.Add(new Fan("Chassis Fan #1", 0));
-              f.Add(new Fan("CPU Fan", 1));
-              f.Add(new Fan("Power Fan", 2));
-              f.Add(new Fan("Chassis Fan #2", 3));
-              f.Add(new Fan("Chassis Fan #3", 4));
-              break;
-            default:
-              v.Add(new Voltage("CPU VCore", 0));
-              v.Add(new Voltage("Voltage #2", 1, true));
-              v.Add(new Voltage("AVCC", 2, 34, 34));
-              v.Add(new Voltage("3VCC", 3, 34, 34));
-              v.Add(new Voltage("Voltage #5", 4, true));
-              v.Add(new Voltage("Voltage #6", 5, true));
-              v.Add(new Voltage("Voltage #7", 6, true));
-              v.Add(new Voltage("3VSB", 7, 34, 34));
-              v.Add(new Voltage("VBAT", 8, 34, 34));
-              t.Add(new Temperature("CPU", 0));
-              t.Add(new Temperature("Auxiliary", 1));
-              t.Add(new Temperature("System", 2));
-              f.Add(new Fan("System Fan", 0));
-              f.Add(new Fan("CPU Fan", 1));
-              f.Add(new Fan("Auxiliary Fan", 2));
-              f.Add(new Fan("CPU Fan #2", 3));
-              f.Add(new Fan("Auxiliary Fan #2", 4));
-              break;
-          }
-          break;
-        default:
-          v.Add(new Voltage("CPU VCore", 0));
-          v.Add(new Voltage("Voltage #2", 1, true));
-          v.Add(new Voltage("AVCC", 2, 34, 34));
-          v.Add(new Voltage("3VCC", 3, 34, 34));
-          v.Add(new Voltage("Voltage #5", 4, true));
-          v.Add(new Voltage("Voltage #6", 5, true));
-          v.Add(new Voltage("Voltage #7", 6, true));
-          v.Add(new Voltage("3VSB", 7, 34, 34));
-          v.Add(new Voltage("VBAT", 8, 34, 34));
-          t.Add(new Temperature("CPU", 0));
-          t.Add(new Temperature("Auxiliary", 1));
-          t.Add(new Temperature("System", 2));
-          f.Add(new Fan("System Fan", 0));
-          f.Add(new Fan("CPU Fan", 1));
-          f.Add(new Fan("Auxiliary Fan", 2));
-          f.Add(new Fan("CPU Fan #2", 3));
-          f.Add(new Fan("Auxiliary Fan #2", 4));
-          break;
-      }
-    }
-
-    public override HardwareType HardwareType {
-      get { return HardwareType.SuperIO; }
-    }
-
-    public override IHardware Parent {
-      get { return mainboard; }
-    }
-
-
-    public override string GetReport() {
-      return superIO.GetReport();
-    }
-
-    public override void Update() {
-      superIO.Update();
-
-      foreach (Sensor sensor in voltages) {
-        float? value = readVoltage(sensor.Index);
-        if (value.HasValue) {
-          sensor.Value = value + (value - sensor.Parameters[2].Value) *
-            sensor.Parameters[0].Value / sensor.Parameters[1].Value;
-          ActivateSensor(sensor);
-        }
-      }
-
-      foreach (Sensor sensor in temperatures) {
-        float? value = readTemperature(sensor.Index);
-        if (value.HasValue) {
-          sensor.Value = value + sensor.Parameters[0].Value;
-          ActivateSensor(sensor);
-        }
-      }
-
-      foreach (Sensor sensor in fans) {
-        float? value = readFan(sensor.Index);
-        if (value.HasValue) {
-          sensor.Value = value;
-          if (value.Value > 0)
-            ActivateSensor(sensor);
-        }
-      }
-
-      foreach (Sensor sensor in controls) {
-        float? value = readControl(sensor.Index);
-        sensor.Value = value;                
-      }
-
-      postUpdate();
-    }
-
-    public override void Close() {
-      foreach (Sensor sensor in controls) {
-        // restore all controls back to default
-        superIO.SetControl(sensor.Index, null);
-      }
-      base.Close();
-    }
-
-    private class Voltage {
-      public readonly string Name;
-      public readonly int Index;
-      public readonly float Ri;
-      public readonly float Rf;
-      public readonly float Vf;
-      public readonly bool Hidden;
-
-      public Voltage(string name, int index) :
-        this(name, index, false) { }
-      
-      public Voltage(string name, int index, bool hidden) :
-        this(name, index, 0, 1, 0, hidden) { }
-      
-      public Voltage(string name, int index, float ri, float rf) :
-        this(name, index, ri, rf, 0, false) { }
-      
-      // float ri = 0, float rf = 1, float vf = 0, bool hidden = false) 
-      
-      public Voltage(string name, int index, 
-        float ri, float rf, float vf, bool hidden) 
-      {
-        this.Name = name;
-        this.Index = index;
-        this.Ri = ri;
-        this.Rf = rf;
-        this.Vf = vf;
-        this.Hidden = hidden;
-      }
-    }
-
-    private class Temperature {
-      public readonly string Name;
-      public readonly int Index;
-
-      public Temperature(string name, int index) {
-        this.Name = name;
-        this.Index = index;
-      }
-    }
-
-    private class Fan {
-      public readonly string Name;
-      public readonly int Index;
-
-      public Fan(string name, int index) {
-        this.Name = name;
-        this.Index = index;
-      }
-    }
-
-    private class Ctrl {
-      public readonly string Name;
-      public readonly int Index;
-
-      public Ctrl(string name, int index) {
-        this.Name = name;
-        this.Index = index;
-      }
-    }
-  }
-}
+/*
+ 
+  This Source Code Form is subject to the terms of the Mozilla Public
+  License, v. 2.0. If a copy of the MPL was not distributed with this
+  file, You can obtain one at http://mozilla.org/MPL/2.0/.
+ 
+  Copyright (C) 2009-2015 Michael Möller <mmoeller@openhardwaremonitor.org>
+	
+*/
+
+using System;
+using System.Collections.Generic;
+using System.Threading;
+using OpenHardwareMonitor.Hardware.LPC;
+
+namespace OpenHardwareMonitor.Hardware.Mainboard {
+  internal sealed class SuperIOHardware : Hardware {
+
+    private readonly Mainboard mainboard;
+    private readonly ISuperIO superIO;
+
+    private readonly List<Sensor> voltages = new List<Sensor>();
+    private readonly List<Sensor> temperatures = new List<Sensor>();
+    private readonly List<Sensor> fans = new List<Sensor>();
+    private readonly List<Sensor> controls = new List<Sensor>();
+
+    private delegate float? ReadValueDelegate(int index);
+    private delegate void UpdateDelegate();
+
+    // delegates for mainboard specific sensor reading code
+    private readonly ReadValueDelegate readVoltage;
+    private readonly ReadValueDelegate readTemperature;
+    private readonly ReadValueDelegate readFan;
+    private readonly ReadValueDelegate readControl;
+
+    // delegate for post update mainboard specific code
+    private readonly UpdateDelegate postUpdate;
+
+    // mainboard specific mutex
+    private readonly Mutex mutex;
+
+    public SuperIOHardware(Mainboard mainboard, ISuperIO superIO, 
+      Manufacturer manufacturer, Model model, ISettings settings) 
+      : base(ChipName.GetName(superIO.Chip), new Identifier("lpc", 
+        superIO.Chip.ToString().ToLowerInvariant()), settings)
+    {
+      this.mainboard = mainboard;
+      this.superIO = superIO;
+
+      IList<Voltage> v;
+      IList<Temperature> t;
+      IList<Fan> f;
+      IList<Ctrl> c;
+      GetBoardSpecificConfiguration(superIO, manufacturer, model,
+        out v, out t, out f, out c,
+        out readVoltage, out readTemperature, out readFan, out readControl,
+        out postUpdate, out mutex);
+
+      CreateVoltageSensors(superIO, settings, v);
+      CreateTemperatureSensors(superIO, settings, t);
+      CreateFanSensors(superIO, settings, f);
+      CreateControlSensors(superIO, settings, c);
+    }
+
+    private void CreateControlSensors(ISuperIO superIO, ISettings settings, 
+      IList<Ctrl> c) 
+    {
+      foreach (Ctrl ctrl in c) {
+        int index = ctrl.Index;
+        if (index < superIO.Controls.Length) {
+          Sensor sensor = new Sensor(ctrl.Name, index, SensorType.Control,
+            this, settings);
+          Control control = new Control(sensor, settings, 0, 100);
+          control.ControlModeChanged += (cc) => {
+            switch (cc.ControlMode) {
+              case ControlMode.Undefined:
+                return;
+              case ControlMode.Default:
+                superIO.SetControl(index, null);
+                break;
+              case ControlMode.Software:
+                superIO.SetControl(index, (byte)(cc.SoftwareValue * 2.55));
+                break;
+              default:
+                return;
+            }
+          };
+          control.SoftwareControlValueChanged += (cc) => {
+            if (cc.ControlMode == ControlMode.Software)
+              superIO.SetControl(index, (byte)(cc.SoftwareValue * 2.55));
+          };
+
+          switch (control.ControlMode) {
+            case ControlMode.Undefined:
+              break;
+            case ControlMode.Default:
+              superIO.SetControl(index, null);
+              break;
+            case ControlMode.Software:
+              superIO.SetControl(index, (byte)(control.SoftwareValue * 2.55));
+              break;
+            default:
+              break;
+          }            
+
+          sensor.Control = control;
+          controls.Add(sensor);
+          ActivateSensor(sensor);
+        }
+      }
+    }
+
+    private void CreateFanSensors(ISuperIO superIO, ISettings settings, 
+      IList<Fan> f) 
+    {
+      foreach (Fan fan in f) {
+        if (fan.Index < superIO.Fans.Length) {
+          Sensor sensor = new Sensor(fan.Name, fan.Index, SensorType.Fan,
+            this, settings);
+          fans.Add(sensor);
+        }
+      }
+    }
+
+    private void CreateTemperatureSensors(ISuperIO superIO, ISettings settings, 
+      IList<Temperature> t) 
+    {
+      foreach (Temperature temperature in t)
+        if (temperature.Index < superIO.Temperatures.Length) {
+          Sensor sensor = new Sensor(temperature.Name, temperature.Index,
+            SensorType.Temperature, this, new[] {
+          new ParameterDescription("Offset [°C]", "Temperature offset.", 0)
+        }, settings);
+          temperatures.Add(sensor);
+        }
+    }
+
+    private void CreateVoltageSensors(ISuperIO superIO, ISettings settings, 
+      IList<Voltage> v) 
+    {
+      const string formula = "Voltage = value + (value - Vf) * Ri / Rf.";
+      foreach (Voltage voltage in v)
+        if (voltage.Index < superIO.Voltages.Length) {
+          Sensor sensor = new Sensor(voltage.Name, voltage.Index,
+            voltage.Hidden, SensorType.Voltage, this, new[] {
+            new ParameterDescription("Ri [kΩ]", "Input resistance.\n" + 
+              formula, voltage.Ri),
+            new ParameterDescription("Rf [kΩ]", "Reference resistance.\n" + 
+              formula, voltage.Rf),
+            new ParameterDescription("Vf [V]", "Reference voltage.\n" + 
+              formula, voltage.Vf)
+            }, settings);
+          voltages.Add(sensor);
+        }
+    }
+
+    private static void GetBoardSpecificConfiguration(ISuperIO superIO,
+      Manufacturer manufacturer, Model model, out IList<Voltage> v,
+      out IList<Temperature> t, out IList<Fan> f, out IList<Ctrl> c,
+      out ReadValueDelegate readVoltage,
+      out ReadValueDelegate readTemperature,
+      out ReadValueDelegate readFan,
+      out ReadValueDelegate readControl,
+      out UpdateDelegate postUpdate, out Mutex mutex) {
+      readVoltage = (index) => superIO.Voltages[index];
+      readTemperature = (index) => superIO.Temperatures[index];
+      readFan = (index) => superIO.Fans[index];
+      readControl = (index) => superIO.Controls[index];
+
+      postUpdate = () => { };
+      mutex = null;
+
+      v = new List<Voltage>();
+      t = new List<Temperature>();
+      f = new List<Fan>();
+      c = new List<Ctrl>();
+
+      switch (superIO.Chip) {
+        case Chip.IT8705F:
+        case Chip.IT8712F:
+        case Chip.IT8716F:
+        case Chip.IT8718F:
+        case Chip.IT8720F:
+        case Chip.IT8726F:
+          GetITEConfigurationsA(superIO, manufacturer, model, v, t, f, c,
+            ref readFan, ref postUpdate, ref mutex);
+          break;
+
+        case Chip.IT8620E:
+        case Chip.IT8628E:
+        case Chip.IT8721F:
+        case Chip.IT8728F:
+        case Chip.IT8771E:
+        case Chip.IT8772E:
+          GetITEConfigurationsB(superIO, manufacturer, model, v, t, f, c);
+          break;
+
+        case Chip.F71858:
+          v.Add(new Voltage("VCC3V", 0, 150, 150));
+          v.Add(new Voltage("VSB3V", 1, 150, 150));
+          v.Add(new Voltage("Battery", 2, 150, 150));
+          for (int i = 0; i < superIO.Temperatures.Length; i++)
+            t.Add(new Temperature("Temperature #" + (i + 1), i));
+          for (int i = 0; i < superIO.Fans.Length; i++)
+            f.Add(new Fan("Fan #" + (i + 1), i));
+          break;
+        case Chip.F71862:
+        case Chip.F71869:
+        case Chip.F71869A:
+        case Chip.F71882:
+        case Chip.F71889AD:
+        case Chip.F71889ED:
+        case Chip.F71889F:
+        case Chip.F71808E:
+          GetFintekConfiguration(superIO, manufacturer, model, v, t, f);
+          break;
+
+        case Chip.W83627EHF:
+          GetWinbondConfigurationEHF(manufacturer, model, v, t, f);
+          break;
+        case Chip.W83627DHG:
+        case Chip.W83627DHGP:
+        case Chip.W83667HG:
+        case Chip.W83667HGB:
+          GetWinbondConfigurationHG(manufacturer, model, v, t, f);
+          break;
+        case Chip.W83627HF:
+        case Chip.W83627THF:
+        case Chip.W83687THF:
+          v.Add(new Voltage("CPU VCore", 0));
+          v.Add(new Voltage("Voltage #2", 1, true));
+          v.Add(new Voltage("Voltage #3", 2, true));
+          v.Add(new Voltage("AVCC", 3, 34, 51));
+          v.Add(new Voltage("Voltage #5", 4, true));
+          v.Add(new Voltage("5VSB", 5, 34, 51));
+          v.Add(new Voltage("VBAT", 6));
+          t.Add(new Temperature("CPU", 0));
+          t.Add(new Temperature("Auxiliary", 1));
+          t.Add(new Temperature("System", 2));
+          f.Add(new Fan("System Fan", 0));
+          f.Add(new Fan("CPU Fan", 1));
+          f.Add(new Fan("Auxiliary Fan", 2));
+          break;
+        case Chip.NCT6771F:
+        case Chip.NCT6776F:
+          GetNuvotonConfigurationF(superIO, manufacturer, model, v, t, f, c);
+          break;
+        case Chip.NCT610X:
+          v.Add(new Voltage("CPU VCore", 0));
+          v.Add(new Voltage("Voltage #0", 1, true));
+          v.Add(new Voltage("AVCC", 2, 34, 34));
+          v.Add(new Voltage("3VCC", 3, 34, 34));
+          v.Add(new Voltage("Voltage #1", 4, true));
+          v.Add(new Voltage("Voltage #2", 5, true));
+          v.Add(new Voltage("Reserved", 6, true));
+          v.Add(new Voltage("3VSB", 7, 34, 34));
+          v.Add(new Voltage("VBAT", 8, 34, 34));
+          v.Add(new Voltage("Voltage #10", 9, true));
+          t.Add(new Temperature("SYS", 1));
+          t.Add(new Temperature("CPU Core", 2));
+          t.Add(new Temperature("AUX", 3));
+          for (int i = 0; i < superIO.Fans.Length; i++)
+            f.Add(new Fan("Fan #" + (i + 1), i));
+          for (int i = 0; i < superIO.Controls.Length; i++)
+            c.Add(new Ctrl("Fan Control #" + (i + 1), i));
+          break;
+        case Chip.NCT6779D:
+        case Chip.NCT6791D:
+        case Chip.NCT6796D:
+        case Chip.NCT6793D:
+        case Chip.NCT6795D:
+          GetNuvotonConfigurationD(superIO, manufacturer, model, v, t, f, c);
+          break;
+        default:
+          GetDefaultConfiguration(superIO, v, t, f, c);
+          break;
+      }
+    }
+
+    private static void GetDefaultConfiguration(ISuperIO superIO, 
+      IList<Voltage> v, IList<Temperature> t, IList<Fan> f, IList<Ctrl> c) 
+    {
+      for (int i = 0; i < superIO.Voltages.Length; i++)
+        v.Add(new Voltage("Voltage #" + (i + 1), i, true));
+      for (int i = 0; i < superIO.Temperatures.Length; i++)
+        t.Add(new Temperature("Temperature #" + (i + 1), i));
+      for (int i = 0; i < superIO.Fans.Length; i++)
+        f.Add(new Fan("Fan #" + (i + 1), i));
+      for (int i = 0; i < superIO.Controls.Length; i++)
+        c.Add(new Ctrl("Fan Control #" + (i + 1), i));
+    }
+
+    private static void GetITEConfigurationsA(ISuperIO superIO, 
+      Manufacturer manufacturer, Model model, 
+      IList<Voltage> v, IList<Temperature> t, IList<Fan> f, IList<Ctrl> c, 
+      ref ReadValueDelegate readFan, ref UpdateDelegate postUpdate, 
+      ref Mutex mutex) 
+    {
+      switch (manufacturer) {
+        case Manufacturer.ASUS:
+          switch (model) {
+            case Model.Crosshair_III_Formula: // IT8720F
+              v.Add(new Voltage("VBat", 8));
+              t.Add(new Temperature("CPU", 0));
+              for (int i = 0; i < superIO.Fans.Length; i++)
+                f.Add(new Fan("Fan #" + (i + 1), i));
+              break;
+            case Model.M2N_SLI_DELUXE:
+              v.Add(new Voltage("CPU VCore", 0));
+              v.Add(new Voltage("+3.3V", 1));
+              v.Add(new Voltage("+5V", 3, 6.8f, 10));
+              v.Add(new Voltage("+12V", 4, 30, 10));
+              v.Add(new Voltage("+5VSB", 7, 6.8f, 10));
+              v.Add(new Voltage("VBat", 8));
+              t.Add(new Temperature("CPU", 0));
+              t.Add(new Temperature("Motherboard", 1));
+              f.Add(new Fan("CPU Fan", 0));
+              f.Add(new Fan("Chassis Fan #1", 1));
+              f.Add(new Fan("Power Fan", 2));
+              break;
+            case Model.M4A79XTD_EVO: // IT8720F           
+              v.Add(new Voltage("+5V", 3, 6.8f, 10));
+              v.Add(new Voltage("VBat", 8));
+              t.Add(new Temperature("CPU", 0));
+              t.Add(new Temperature("Motherboard", 1));
+              f.Add(new Fan("CPU Fan", 0));
+              f.Add(new Fan("Chassis Fan #1", 1));
+              f.Add(new Fan("Chassis Fan #2", 2));
+              break;
+            default:
+              v.Add(new Voltage("CPU VCore", 0));
+              v.Add(new Voltage("Voltage #2", 1, true));
+              v.Add(new Voltage("Voltage #3", 2, true));
+              v.Add(new Voltage("Voltage #4", 3, true));
+              v.Add(new Voltage("Voltage #5", 4, true));
+              v.Add(new Voltage("Voltage #6", 5, true));
+              v.Add(new Voltage("Voltage #7", 6, true));
+              v.Add(new Voltage("Voltage #8", 7, true));
+              v.Add(new Voltage("VBat", 8));
+              for (int i = 0; i < superIO.Temperatures.Length; i++)
+                t.Add(new Temperature("Temperature #" + (i + 1), i));
+              for (int i = 0; i < superIO.Fans.Length; i++)
+                f.Add(new Fan("Fan #" + (i + 1), i));
+              for (int i = 0; i < superIO.Controls.Length; i++)
+                c.Add(new Ctrl("Fan Control #" + (i + 1), i));
+              break;
+          }
+          break;
+
+        case Manufacturer.ASRock:
+          switch (model) {
+            case Model.P55_Deluxe: // IT8720F
+              GetASRockConfiguration(superIO, v, t, f, 
+                ref readFan, ref postUpdate, ref mutex);
+              break;
+            default:
+              v.Add(new Voltage("CPU VCore", 0));
+              v.Add(new Voltage("Voltage #2", 1, true));
+              v.Add(new Voltage("Voltage #3", 2, true));
+              v.Add(new Voltage("Voltage #4", 3, true));
+              v.Add(new Voltage("Voltage #5", 4, true));
+              v.Add(new Voltage("Voltage #6", 5, true));
+              v.Add(new Voltage("Voltage #7", 6, true));
+              v.Add(new Voltage("Voltage #8", 7, true));
+              v.Add(new Voltage("VBat", 8));
+              for (int i = 0; i < superIO.Temperatures.Length; i++)
+                t.Add(new Temperature("Temperature #" + (i + 1), i));
+              for (int i = 0; i < superIO.Fans.Length; i++)
+                f.Add(new Fan("Fan #" + (i + 1), i));
+              break;
+          };
+          break;
+
+        case Manufacturer.DFI:
+          switch (model) {
+            case Model.LP_BI_P45_T2RS_Elite: // IT8718F
+              v.Add(new Voltage("CPU VCore", 0));
+              v.Add(new Voltage("FSB VTT", 1));
+              v.Add(new Voltage("+3.3V", 2));
+              v.Add(new Voltage("+5V", 3, 6.8f, 10));
+              v.Add(new Voltage("+12V", 4, 30, 10));
+              v.Add(new Voltage("NB Core", 5));
+              v.Add(new Voltage("VDIMM", 6));
+              v.Add(new Voltage("+5VSB", 7, 6.8f, 10));
+              v.Add(new Voltage("VBat", 8));
+              t.Add(new Temperature("CPU", 0));
+              t.Add(new Temperature("System", 1));
+              t.Add(new Temperature("Chipset", 2));
+              f.Add(new Fan("Fan #1", 0));
+              f.Add(new Fan("Fan #2", 1));
+              f.Add(new Fan("Fan #3", 2));
+              break;
+            case Model.LP_DK_P55_T3eH9: // IT8720F
+              v.Add(new Voltage("CPU VCore", 0));
+              v.Add(new Voltage("VTT", 1));
+              v.Add(new Voltage("+3.3V", 2));
+              v.Add(new Voltage("+5V", 3, 6.8f, 10));
+              v.Add(new Voltage("+12V", 4, 30, 10));
+              v.Add(new Voltage("CPU PLL", 5));
+              v.Add(new Voltage("DRAM", 6));
+              v.Add(new Voltage("+5VSB", 7, 6.8f, 10));
+              v.Add(new Voltage("VBat", 8));
+              t.Add(new Temperature("Chipset", 0));
+              t.Add(new Temperature("CPU PWM", 1));
+              t.Add(new Temperature("CPU", 2));
+              f.Add(new Fan("Fan #1", 0));
+              f.Add(new Fan("Fan #2", 1));
+              f.Add(new Fan("Fan #3", 2));
+              break;
+            default:
+              v.Add(new Voltage("CPU VCore", 0));
+              v.Add(new Voltage("VTT", 1, true));
+              v.Add(new Voltage("+3.3V", 2, true));
+              v.Add(new Voltage("+5V", 3, 6.8f, 10, 0, true));
+              v.Add(new Voltage("+12V", 4, 30, 10, 0, true));
+              v.Add(new Voltage("Voltage #6", 5, true));
+              v.Add(new Voltage("DRAM", 6, true));
+              v.Add(new Voltage("+5VSB", 7, 6.8f, 10, 0, true));
+              v.Add(new Voltage("VBat", 8));
+              for (int i = 0; i < superIO.Temperatures.Length; i++)
+                t.Add(new Temperature("Temperature #" + (i + 1), i));
+              for (int i = 0; i < superIO.Fans.Length; i++)
+                f.Add(new Fan("Fan #" + (i + 1), i));
+              for (int i = 0; i < superIO.Controls.Length; i++)
+                c.Add(new Ctrl("Fan Control #" + (i + 1), i));
+              break;
+          }
+          break;
+
+        case Manufacturer.Gigabyte:
+          switch (model) {
+            case Model._965P_S3: // IT8718F
+              v.Add(new Voltage("CPU VCore", 0));
+              v.Add(new Voltage("DRAM", 1));
+              v.Add(new Voltage("+3.3V", 2));
+              v.Add(new Voltage("+5V", 3, 6.8f, 10));
+              v.Add(new Voltage("+12V", 7, 24.3f, 8.2f));
+              v.Add(new Voltage("VBat", 8));
+              t.Add(new Temperature("System", 0));
+              t.Add(new Temperature("CPU", 1));
+              f.Add(new Fan("CPU Fan", 0));
+              f.Add(new Fan("System Fan", 1));
+              break;
+            case Model.EP45_DS3R: // IT8718F
+            case Model.EP45_UD3R:
+            case Model.X38_DS5:
+              v.Add(new Voltage("CPU VCore", 0));
+              v.Add(new Voltage("DRAM", 1));
+              v.Add(new Voltage("+3.3V", 2));
+              v.Add(new Voltage("+5V", 3, 6.8f, 10));
+              v.Add(new Voltage("+12V", 7, 24.3f, 8.2f));
+              v.Add(new Voltage("VBat", 8));
+              t.Add(new Temperature("System", 0));
+              t.Add(new Temperature("CPU", 1));
+              f.Add(new Fan("CPU Fan", 0));
+              f.Add(new Fan("System Fan #2", 1));
+              f.Add(new Fan("Power Fan", 2));
+              f.Add(new Fan("System Fan #1", 3));
+              break;
+            case Model.EX58_EXTREME: // IT8720F                 
+              v.Add(new Voltage("CPU VCore", 0));
+              v.Add(new Voltage("DRAM", 1));
+              v.Add(new Voltage("+5V", 3, 6.8f, 10));
+              v.Add(new Voltage("VBat", 8));
+              t.Add(new Temperature("System", 0));
+              t.Add(new Temperature("CPU", 1));
+              t.Add(new Temperature("Northbridge", 2));
+              f.Add(new Fan("CPU Fan", 0));
+              f.Add(new Fan("System Fan #2", 1));
+              f.Add(new Fan("Power Fan", 2));
+              f.Add(new Fan("System Fan #1", 3));
+              break;
+            case Model.P35_DS3: // IT8718F 
+            case Model.P35_DS3L: // IT8718F
+              v.Add(new Voltage("CPU VCore", 0));
+              v.Add(new Voltage("DRAM", 1));
+              v.Add(new Voltage("+3.3V", 2));
+              v.Add(new Voltage("+5V", 3, 6.8f, 10));
+              v.Add(new Voltage("+12V", 7, 24.3f, 8.2f));
+              v.Add(new Voltage("VBat", 8));
+              t.Add(new Temperature("System", 0));
+              t.Add(new Temperature("CPU", 1));
+              f.Add(new Fan("CPU Fan", 0));
+              f.Add(new Fan("System Fan #1", 1));
+              f.Add(new Fan("System Fan #2", 2));
+              f.Add(new Fan("Power Fan", 3));
+              break;
+            case Model.P55_UD4: // IT8720F
+            case Model.P55A_UD3: // IT8720F
+            case Model.P55M_UD4: // IT8720F                
+            case Model.H55_USB3: // IT8720F
+            case Model.EX58_UD3R: // IT8720F 
+              v.Add(new Voltage("CPU VCore", 0));
+              v.Add(new Voltage("DRAM", 1));
+              v.Add(new Voltage("+3.3V", 2));
+              v.Add(new Voltage("+5V", 3, 6.8f, 10));
+              v.Add(new Voltage("+12V", 5, 24.3f, 8.2f));
+              v.Add(new Voltage("VBat", 8));
+              t.Add(new Temperature("System", 0));
+              t.Add(new Temperature("CPU", 2));
+              f.Add(new Fan("CPU Fan", 0));
+              f.Add(new Fan("System Fan #2", 1));
+              f.Add(new Fan("Power Fan", 2));
+              f.Add(new Fan("System Fan #1", 3));
+              break;
+            case Model.H55N_USB3: // IT8720F
+              v.Add(new Voltage("CPU VCore", 0));
+              v.Add(new Voltage("DRAM", 1));
+              v.Add(new Voltage("+3.3V", 2));
+              v.Add(new Voltage("+5V", 3, 6.8f, 10));
+              v.Add(new Voltage("+12V", 5, 24.3f, 8.2f));
+              v.Add(new Voltage("VBat", 8));
+              t.Add(new Temperature("System", 0));
+              t.Add(new Temperature("CPU", 2));
+              f.Add(new Fan("CPU Fan", 0));
+              f.Add(new Fan("System Fan", 1));
+              break;
+            case Model.G41M_Combo: // IT8718F
+            case Model.G41MT_S2: // IT8718F
+            case Model.G41MT_S2P: // IT8718F
+              v.Add(new Voltage("CPU VCore", 0));
+              v.Add(new Voltage("DRAM", 1));
+              v.Add(new Voltage("+3.3V", 2));
+              v.Add(new Voltage("+5V", 3, 6.8f, 10));
+              v.Add(new Voltage("+12V", 7, 24.3f, 8.2f));
+              v.Add(new Voltage("VBat", 8));
+              t.Add(new Temperature("CPU", 2));
+              f.Add(new Fan("CPU Fan", 0));
+              f.Add(new Fan("System Fan", 1));
+              break;
+            case Model.GA_970A_UD3: // IT8720F
+              v.Add(new Voltage("CPU VCore", 0));
+              v.Add(new Voltage("DRAM", 1));
+              v.Add(new Voltage("+3.3V", 2));
+              v.Add(new Voltage("+5V", 3, 6.8f, 10));
+              v.Add(new Voltage("+12V", 4, 24.3f, 8.2f));
+              v.Add(new Voltage("VBat", 8));
+              t.Add(new Temperature("System", 0));
+              t.Add(new Temperature("CPU", 1));
+              f.Add(new Fan("CPU Fan", 0));
+              f.Add(new Fan("System Fan #1", 1));
+              f.Add(new Fan("System Fan #2", 2));
+              f.Add(new Fan("Power Fan", 4));
+              c.Add(new Ctrl("PWM 1", 0));
+              c.Add(new Ctrl("PWM 2", 1));
+              c.Add(new Ctrl("PWM 3", 2));
+              break;
+            case Model.GA_MA770T_UD3: // IT8720F
+            case Model.GA_MA770T_UD3P: // IT8720F                
+            case Model.GA_MA790X_UD3P: // IT8720F
+              v.Add(new Voltage("CPU VCore", 0));
+              v.Add(new Voltage("DRAM", 1));
+              v.Add(new Voltage("+3.3V", 2));
+              v.Add(new Voltage("+5V", 3, 6.8f, 10));
+              v.Add(new Voltage("+12V", 4, 24.3f, 8.2f));
+              v.Add(new Voltage("VBat", 8));
+              t.Add(new Temperature("System", 0));
+              t.Add(new Temperature("CPU", 1));
+              f.Add(new Fan("CPU Fan", 0));
+              f.Add(new Fan("System Fan #1", 1));
+              f.Add(new Fan("System Fan #2", 2));
+              f.Add(new Fan("Power Fan", 3));
+              break;
+            case Model.GA_MA78LM_S2H: // IT8718F
+              v.Add(new Voltage("CPU VCore", 0));
+              v.Add(new Voltage("DRAM", 1));
+              v.Add(new Voltage("+3.3V", 2));
+              v.Add(new Voltage("+5V", 3, 6.8f, 10));
+              v.Add(new Voltage("+12V", 4, 24.3f, 8.2f));
+              v.Add(new Voltage("VBat", 8));
+              t.Add(new Temperature("System", 0));
+              t.Add(new Temperature("CPU", 1));
+              t.Add(new Temperature("VRM", 2));
+              f.Add(new Fan("CPU Fan", 0));
+              f.Add(new Fan("System Fan #1", 1));
+              f.Add(new Fan("System Fan #2", 2));
+              f.Add(new Fan("Power Fan", 3));
+              break;
+            case Model.GA_MA785GM_US2H: // IT8718F
+            case Model.GA_MA785GMT_UD2H: // IT8718F
+              v.Add(new Voltage("CPU VCore", 0));
+              v.Add(new Voltage("DRAM", 1));
+              v.Add(new Voltage("+3.3V", 2));
+              v.Add(new Voltage("+5V", 3, 6.8f, 10));
+              v.Add(new Voltage("+12V", 4, 24.3f, 8.2f));
+              v.Add(new Voltage("VBat", 8));
+              t.Add(new Temperature("System", 0));
+              t.Add(new Temperature("CPU", 1));
+              f.Add(new Fan("CPU Fan", 0));
+              f.Add(new Fan("System Fan", 1));
+              f.Add(new Fan("NB Fan", 2));
+              break;
+            case Model.X58A_UD3R: // IT8720F 
+              v.Add(new Voltage("CPU VCore", 0));
+              v.Add(new Voltage("DRAM", 1));
+              v.Add(new Voltage("+3.3V", 2));
+              v.Add(new Voltage("+5V", 3, 6.8f, 10));
+              v.Add(new Voltage("+12V", 5, 24.3f, 8.2f));
+              v.Add(new Voltage("VBat", 8));
+              t.Add(new Temperature("System", 0));
+              t.Add(new Temperature("CPU", 1));
+              t.Add(new Temperature("Northbridge", 2));
+              f.Add(new Fan("CPU Fan", 0));
+              f.Add(new Fan("System Fan #2", 1));
+              f.Add(new Fan("Power Fan", 2));
+              f.Add(new Fan("System Fan #1", 3));
+              break;
+            default:
+              v.Add(new Voltage("CPU VCore", 0));
+              v.Add(new Voltage("DRAM", 1, true));
+              v.Add(new Voltage("+3.3V", 2, true));
+              v.Add(new Voltage("+5V", 3, 6.8f, 10, 0, true));
+              v.Add(new Voltage("Voltage #5", 4, true));
+              v.Add(new Voltage("Voltage #6", 5, true));
+              v.Add(new Voltage("Voltage #7", 6, true));
+              v.Add(new Voltage("Voltage #8", 7, true));
+              v.Add(new Voltage("VBat", 8));
+              for (int i = 0; i < superIO.Temperatures.Length; i++)
+                t.Add(new Temperature("Temperature #" + (i + 1), i));
+              for (int i = 0; i < superIO.Fans.Length; i++)
+                f.Add(new Fan("Fan #" + (i + 1), i));
+              for (int i = 0; i < superIO.Controls.Length; i++)
+                c.Add(new Ctrl("Fan Control #" + (i + 1), i));
+              break;
+          }
+          break;
+
+        default:
+          v.Add(new Voltage("CPU VCore", 0));
+          v.Add(new Voltage("Voltage #2", 1, true));
+          v.Add(new Voltage("Voltage #3", 2, true));
+          v.Add(new Voltage("Voltage #4", 3, true));
+          v.Add(new Voltage("Voltage #5", 4, true));
+          v.Add(new Voltage("Voltage #6", 5, true));
+          v.Add(new Voltage("Voltage #7", 6, true));
+          v.Add(new Voltage("Voltage #8", 7, true));
+          v.Add(new Voltage("VBat", 8));
+          for (int i = 0; i < superIO.Temperatures.Length; i++)
+            t.Add(new Temperature("Temperature #" + (i + 1), i));
+          for (int i = 0; i < superIO.Fans.Length; i++)
+            f.Add(new Fan("Fan #" + (i + 1), i));
+          for (int i = 0; i < superIO.Controls.Length; i++)
+            c.Add(new Ctrl("Fan Control #" + (i + 1), i));
+          break;
+      }
+    }
+
+    private static void GetASRockConfiguration(ISuperIO superIO, 
+      IList<Voltage> v, IList<Temperature> t, IList<Fan> f, 
+      ref ReadValueDelegate readFan, ref UpdateDelegate postUpdate, 
+      ref Mutex mutex) 
+    {
+      v.Add(new Voltage("CPU VCore", 0));
+      v.Add(new Voltage("+3.3V", 2));
+      v.Add(new Voltage("+12V", 4, 30, 10));
+      v.Add(new Voltage("+5V", 5, 6.8f, 10));
+      v.Add(new Voltage("VBat", 8));
+      t.Add(new Temperature("CPU", 0));
+      t.Add(new Temperature("Motherboard", 1));
+      f.Add(new Fan("CPU Fan", 0));
+      f.Add(new Fan("Chassis Fan #1", 1));
+
+      // this mutex is also used by the official ASRock tool
+      mutex = new Mutex(false, "ASRockOCMark");
+
+      bool exclusiveAccess = false;
+      try {
+        exclusiveAccess = mutex.WaitOne(10, false);
+      } catch (AbandonedMutexException) { } 
+        catch (InvalidOperationException) { }
+
+      // only read additional fans if we get exclusive access
+      if (exclusiveAccess) {
+
+        f.Add(new Fan("Chassis Fan #2", 2));
+        f.Add(new Fan("Chassis Fan #3", 3));
+        f.Add(new Fan("Power Fan", 4));
+
+        readFan = (index) => {
+          if (index < 2) {
+            return superIO.Fans[index];
+          } else {
+            // get GPIO 80-87
+            byte? gpio = superIO.ReadGPIO(7);
+            if (!gpio.HasValue)
+              return null;
+
+            // read the last 3 fans based on GPIO 83-85
+            int[] masks = { 0x05, 0x03, 0x06 };
+            return (((gpio.Value >> 3) & 0x07) ==
+              masks[index - 2]) ? superIO.Fans[2] : null;
+          }
+        };
+
+        int fanIndex = 0;
+        postUpdate = () => {
+          // get GPIO 80-87
+          byte? gpio = superIO.ReadGPIO(7);
+          if (!gpio.HasValue)
+            return;
+
+          // prepare the GPIO 83-85 for the next update
+          int[] masks = { 0x05, 0x03, 0x06 };
+          superIO.WriteGPIO(7,
+            (byte)((gpio.Value & 0xC7) | (masks[fanIndex] << 3)));
+          fanIndex = (fanIndex + 1) % 3;
+        };
+      }
+    }
+
+    private static void GetITEConfigurationsB(ISuperIO superIO,
+      Manufacturer manufacturer, Model model,
+      IList<Voltage> v, IList<Temperature> t, IList<Fan> f, IList<Ctrl> c) 
+    {
+      switch (manufacturer) {
+        case Manufacturer.ECS:
+          switch (model) {
+            case Model.A890GXM_A: // IT8721F
+              v.Add(new Voltage("CPU VCore", 0));
+              v.Add(new Voltage("VDIMM", 1));
+              v.Add(new Voltage("NB Voltage", 2));
+              v.Add(new Voltage("Analog +3.3V", 3, 10, 10));
+              // v.Add(new Voltage("VDIMM", 6, true));
+              v.Add(new Voltage("Standby +3.3V", 7, 10, 10));
+              v.Add(new Voltage("VBat", 8, 10, 10));
+              t.Add(new Temperature("CPU", 0));
+              t.Add(new Temperature("System", 1));
+              t.Add(new Temperature("Northbridge", 2));
+              f.Add(new Fan("CPU Fan", 0));
+              f.Add(new Fan("System Fan", 1));
+              f.Add(new Fan("Power Fan", 2));
+              break;
+            default:
+              v.Add(new Voltage("Voltage #1", 0, true));
+              v.Add(new Voltage("Voltage #2", 1, true));
+              v.Add(new Voltage("Voltage #3", 2, true));
+              v.Add(new Voltage("Analog +3.3V", 3, 10, 10, 0, true));
+              v.Add(new Voltage("Voltage #5", 4, true));
+              v.Add(new Voltage("Voltage #6", 5, true));
+              v.Add(new Voltage("Voltage #7", 6, true));
+              v.Add(new Voltage("Standby +3.3V", 7, 10, 10, 0, true));
+              v.Add(new Voltage("VBat", 8, 10, 10));
+              for (int i = 0; i < superIO.Temperatures.Length; i++)
+                t.Add(new Temperature("Temperature #" + (i + 1), i));
+              for (int i = 0; i < superIO.Fans.Length; i++)
+                f.Add(new Fan("Fan #" + (i + 1), i));
+              for (int i = 0; i < superIO.Controls.Length; i++)
+                c.Add(new Ctrl("Fan Control #" + (i + 1), i));
+              break;
+          }
+          break;
+        case Manufacturer.Gigabyte:
+          switch (model) {
+            case Model.H61M_DS2_REV_1_2: // IT8728F
+            case Model.H61M_USB3_B3_REV_2_0: // IT8728F
+              v.Add(new Voltage("VTT", 0));
+              v.Add(new Voltage("+12V", 2, 30.9f, 10));
+              v.Add(new Voltage("CPU VCore", 5));
+              v.Add(new Voltage("DRAM", 6));
+              v.Add(new Voltage("Standby +3.3V", 7, 10, 10));
+              v.Add(new Voltage("VBat", 8, 10, 10));
+              t.Add(new Temperature("System", 0));
+              t.Add(new Temperature("CPU", 2));
+              f.Add(new Fan("CPU Fan", 0));
+              f.Add(new Fan("System Fan", 1));
+              break;
+            case Model.H67A_UD3H_B3: // IT8728F
+            case Model.H67A_USB3_B3: // IT8728F                
+              v.Add(new Voltage("VTT", 0));
+              v.Add(new Voltage("+5V", 1, 15, 10));
+              v.Add(new Voltage("+12V", 2, 30.9f, 10));
+              v.Add(new Voltage("CPU VCore", 5));
+              v.Add(new Voltage("DRAM", 6));
+              v.Add(new Voltage("Standby +3.3V", 7, 10, 10));
+              v.Add(new Voltage("VBat", 8, 10, 10));
+              t.Add(new Temperature("System", 0));
+              t.Add(new Temperature("CPU", 2));
+              f.Add(new Fan("CPU Fan", 0));
+              f.Add(new Fan("System Fan #1", 1));
+              f.Add(new Fan("Power Fan", 2));
+              f.Add(new Fan("System Fan #2", 3));
+              break;
+            case Model.Z68A_D3H_B3: // IT8728F
+              v.Add(new Voltage("VTT", 0));
+              v.Add(new Voltage("+3.3V", 1, 6.49f, 10));
+              v.Add(new Voltage("+12V", 2, 30.9f, 10));
+              v.Add(new Voltage("+5V", 3, 7.15f, 10));
+              v.Add(new Voltage("CPU VCore", 5));
+              v.Add(new Voltage("DRAM", 6));
+              v.Add(new Voltage("Standby +3.3V", 7, 10, 10));
+              v.Add(new Voltage("VBat", 8, 10, 10));
+              t.Add(new Temperature("System", 0));
+              t.Add(new Temperature("CPU", 2));
+              f.Add(new Fan("CPU Fan", 0));
+              f.Add(new Fan("System Fan #1", 1));
+              f.Add(new Fan("Power Fan", 2));
+              f.Add(new Fan("System Fan #2", 3));
+              break;
+            case Model.P67A_UD3_B3: // IT8728F
+            case Model.P67A_UD3R_B3: // IT8728F
+            case Model.P67A_UD4_B3: // IT8728F                
+            case Model.Z68AP_D3: // IT8728F
+            case Model.Z68X_UD3H_B3: // IT8728F               
+              v.Add(new Voltage("VTT", 0));
+              v.Add(new Voltage("+3.3V", 1, 6.49f, 10));
+              v.Add(new Voltage("+12V", 2, 30.9f, 10));
+              v.Add(new Voltage("+5V", 3, 7.15f, 10));
+              v.Add(new Voltage("CPU VCore", 5));
+              v.Add(new Voltage("DRAM", 6));
+              v.Add(new Voltage("Standby +3.3V", 7, 10, 10));
+              v.Add(new Voltage("VBat", 8, 10, 10));
+              t.Add(new Temperature("System", 0));
+              t.Add(new Temperature("CPU", 2));
+              f.Add(new Fan("CPU Fan", 0));
+              f.Add(new Fan("System Fan #2", 1));
+              f.Add(new Fan("Power Fan", 2));
+              f.Add(new Fan("System Fan #1", 3));
+              break;
+            case Model.Z68X_UD7_B3: // IT8728F
+              v.Add(new Voltage("VTT", 0));
+              v.Add(new Voltage("+3.3V", 1, 6.49f, 10));
+              v.Add(new Voltage("+12V", 2, 30.9f, 10));
+              v.Add(new Voltage("+5V", 3, 7.15f, 10));
+              v.Add(new Voltage("CPU VCore", 5));
+              v.Add(new Voltage("DRAM", 6));
+              v.Add(new Voltage("Standby +3.3V", 7, 10, 10));
+              v.Add(new Voltage("VBat", 8, 10, 10));
+              t.Add(new Temperature("System", 0));
+              t.Add(new Temperature("CPU", 1));
+              t.Add(new Temperature("System 3", 2));
+              f.Add(new Fan("CPU Fan", 0));
+              f.Add(new Fan("Power Fan", 1));
+              f.Add(new Fan("System Fan #1", 2));
+              f.Add(new Fan("System Fan #2", 3));
+              f.Add(new Fan("System Fan #3", 4));
+              break;
+            case Model.X79_UD3: // IT8728F
+              v.Add(new Voltage("VTT", 0));
+              v.Add(new Voltage("DIMM CH A/B", 1));
+              v.Add(new Voltage("+12V", 2, 10, 2));
+              v.Add(new Voltage("+5V", 3, 15, 10));
+              v.Add(new Voltage("VIN4", 4));
+              v.Add(new Voltage("VCore", 5));
+              v.Add(new Voltage("DIMM CH C/D", 6));
+              v.Add(new Voltage("+3V Standby", 7, 1, 1));
+              v.Add(new Voltage("VBat", 8, 1, 1));
+              t.Add(new Temperature("System", 0));
+              t.Add(new Temperature("CPU", 1));
+              t.Add(new Temperature("Northbridge", 2));
+              f.Add(new Fan("CPU Fan", 0));
+              f.Add(new Fan("System Fan #1", 1));
+              f.Add(new Fan("System Fan #2", 2));
+              f.Add(new Fan("System Fan #3", 3));
+              break;
+            default:
+              v.Add(new Voltage("Voltage #1", 0, true));
+              v.Add(new Voltage("Voltage #2", 1, true));
+              v.Add(new Voltage("Voltage #3", 2, true));
+              v.Add(new Voltage("Voltage #4", 3, true));
+              v.Add(new Voltage("Voltage #5", 4, true));
+              v.Add(new Voltage("Voltage #6", 5, true));
+              v.Add(new Voltage("Voltage #7", 6, true));
+              v.Add(new Voltage("Standby +3.3V", 7, 10, 10, 0, true));
+              v.Add(new Voltage("VBat", 8, 10, 10));
+              for (int i = 0; i < superIO.Temperatures.Length; i++)
+                t.Add(new Temperature("Temperature #" + (i + 1), i));
+              for (int i = 0; i < superIO.Fans.Length; i++)
+                f.Add(new Fan("Fan #" + (i + 1), i));
+              for (int i = 0; i < superIO.Controls.Length; i++)
+                c.Add(new Ctrl("Fan Control #" + (i + 1), i));
+              break;
+          }
+          break;
+        case Manufacturer.Shuttle:
+          switch (model) {
+            case Model.FH67: // IT8772E 
+              v.Add(new Voltage("CPU VCore", 0));
+              v.Add(new Voltage("DRAM", 1));
+              v.Add(new Voltage("PCH VCCIO", 2));
+              v.Add(new Voltage("CPU VCCIO", 3));
+              v.Add(new Voltage("Graphic Voltage", 4));
+              v.Add(new Voltage("Standby +3.3V", 7, 10, 10));
+              v.Add(new Voltage("VBat", 8, 10, 10));
+              t.Add(new Temperature("System", 0));
+              t.Add(new Temperature("CPU", 1));
+              f.Add(new Fan("Fan #1", 0));
+              f.Add(new Fan("CPU Fan", 1));
+              break;
+            default:
+              v.Add(new Voltage("Voltage #1", 0, true));
+              v.Add(new Voltage("Voltage #2", 1, true));
+              v.Add(new Voltage("Voltage #3", 2, true));
+              v.Add(new Voltage("Voltage #4", 3, true));
+              v.Add(new Voltage("Voltage #5", 4, true));
+              v.Add(new Voltage("Voltage #6", 5, true));
+              v.Add(new Voltage("Voltage #7", 6, true));
+              v.Add(new Voltage("Standby +3.3V", 7, 10, 10, 0, true));
+              v.Add(new Voltage("VBat", 8, 10, 10));
+              for (int i = 0; i < superIO.Temperatures.Length; i++)
+                t.Add(new Temperature("Temperature #" + (i + 1), i));
+              for (int i = 0; i < superIO.Fans.Length; i++)
+                f.Add(new Fan("Fan #" + (i + 1), i));
+              for (int i = 0; i < superIO.Controls.Length; i++)
+                c.Add(new Ctrl("Fan Control #" + (i + 1), i));
+              break;
+          }
+          break;
+        default:
+          v.Add(new Voltage("Voltage #1", 0, true));
+          v.Add(new Voltage("Voltage #2", 1, true));
+          v.Add(new Voltage("Voltage #3", 2, true));
+          v.Add(new Voltage("Voltage #4", 3, true));
+          v.Add(new Voltage("Voltage #5", 4, true));
+          v.Add(new Voltage("Voltage #6", 5, true));
+          v.Add(new Voltage("Voltage #7", 6, true));
+          v.Add(new Voltage("Standby +3.3V", 7, 10, 10, 0, true));
+          v.Add(new Voltage("VBat", 8, 10, 10));
+          for (int i = 0; i < superIO.Temperatures.Length; i++)
+            t.Add(new Temperature("Temperature #" + (i + 1), i));
+          for (int i = 0; i < superIO.Fans.Length; i++)
+            f.Add(new Fan("Fan #" + (i + 1), i));
+          for (int i = 0; i < superIO.Controls.Length; i++)
+            c.Add(new Ctrl("Fan Control #" + (i + 1), i));
+          break;
+      }
+    }
+
+    private static void GetFintekConfiguration(ISuperIO superIO,
+      Manufacturer manufacturer, Model model,
+      IList<Voltage> v, IList<Temperature> t, IList<Fan> f) 
+    {
+      switch (manufacturer) {
+        case Manufacturer.EVGA:
+          switch (model) {
+            case Model.X58_SLI_Classified: // F71882 
+              v.Add(new Voltage("VCC3V", 0, 150, 150));
+              v.Add(new Voltage("CPU VCore", 1, 47, 100));
+              v.Add(new Voltage("DIMM", 2, 47, 100));
+              v.Add(new Voltage("CPU VTT", 3, 24, 100));
+              v.Add(new Voltage("IOH Vcore", 4, 24, 100));
+              v.Add(new Voltage("+5V", 5, 51, 12));
+              v.Add(new Voltage("+12V", 6, 56, 6.8f));
+              v.Add(new Voltage("3VSB", 7, 150, 150));
+              v.Add(new Voltage("VBat", 8, 150, 150));
+              t.Add(new Temperature("CPU", 0));
+              t.Add(new Temperature("VREG", 1));
+              t.Add(new Temperature("System", 2));
+              f.Add(new Fan("CPU Fan", 0));
+              f.Add(new Fan("Power Fan", 1));
+              f.Add(new Fan("Chassis Fan", 2));
+              break;
+            default:
+              v.Add(new Voltage("VCC3V", 0, 150, 150));
+              v.Add(new Voltage("CPU VCore", 1));
+              v.Add(new Voltage("Voltage #3", 2, true));
+              v.Add(new Voltage("Voltage #4", 3, true));
+              v.Add(new Voltage("Voltage #5", 4, true));
+              v.Add(new Voltage("Voltage #6", 5, true));
+              v.Add(new Voltage("Voltage #7", 6, true));
+              v.Add(new Voltage("VSB3V", 7, 150, 150));
+              v.Add(new Voltage("VBat", 8, 150, 150));
+              for (int i = 0; i < superIO.Temperatures.Length; i++)
+                t.Add(new Temperature("Temperature #" + (i + 1), i));
+              for (int i = 0; i < superIO.Fans.Length; i++)
+                f.Add(new Fan("Fan #" + (i + 1), i));
+              break;
+          }
+          break;
+        default:
+          v.Add(new Voltage("VCC3V", 0, 150, 150));
+          v.Add(new Voltage("CPU VCore", 1));
+          v.Add(new Voltage("Voltage #3", 2, true));
+          v.Add(new Voltage("Voltage #4", 3, true));
+          v.Add(new Voltage("Voltage #5", 4, true));
+          v.Add(new Voltage("Voltage #6", 5, true));
+          if (superIO.Chip != Chip.F71808E)
+            v.Add(new Voltage("Voltage #7", 6, true));
+          v.Add(new Voltage("VSB3V", 7, 150, 150));
+          v.Add(new Voltage("VBat", 8, 150, 150));
+          for (int i = 0; i < superIO.Temperatures.Length; i++)
+            t.Add(new Temperature("Temperature #" + (i + 1), i));
+          for (int i = 0; i < superIO.Fans.Length; i++)
+            f.Add(new Fan("Fan #" + (i + 1), i));
+          break;
+      }
+    }
+
+    private static void GetNuvotonConfigurationF(ISuperIO superIO, 
+      Manufacturer manufacturer, Model model, 
+      IList<Voltage> v, IList<Temperature> t, IList<Fan> f, IList<Ctrl> c) 
+    {
+      switch (manufacturer) {
+        case Manufacturer.ASUS:
+          switch (model) {
+            case Model.P8P67: // NCT6776F
+            case Model.P8P67_EVO: // NCT6776F
+            case Model.P8P67_PRO: // NCT6776F
+              v.Add(new Voltage("CPU VCore", 0));
+              v.Add(new Voltage("+12V", 1, 11, 1));
+              v.Add(new Voltage("Analog +3.3V", 2, 34, 34));
+              v.Add(new Voltage("+3.3V", 3, 34, 34));
+              v.Add(new Voltage("+5V", 4, 12, 3));
+              v.Add(new Voltage("Standby +3.3V", 7, 34, 34));
+              v.Add(new Voltage("VBAT", 8, 34, 34));
+              t.Add(new Temperature("CPU", 0));
+              t.Add(new Temperature("Auxiliary", 2));
+              t.Add(new Temperature("Motherboard", 3));
+              f.Add(new Fan("Chassis Fan #1", 0));
+              f.Add(new Fan("CPU Fan", 1));
+              f.Add(new Fan("Power Fan", 2));
+              f.Add(new Fan("Chassis Fan #2", 3));
+              c.Add(new Ctrl("Chassis Fan #2", 0));
+              c.Add(new Ctrl("CPU Fan", 1));
+              c.Add(new Ctrl("Chassis Fan #1", 2));
+              break;
+            case Model.P8P67_M_PRO: // NCT6776F
+              v.Add(new Voltage("CPU VCore", 0));
+              v.Add(new Voltage("+12V", 1, 11, 1));
+              v.Add(new Voltage("Analog +3.3V", 2, 34, 34));
+              v.Add(new Voltage("+3.3V", 3, 34, 34));
+              v.Add(new Voltage("+5V", 4, 12, 3));
+              v.Add(new Voltage("Voltage #6", 5, true));
+              v.Add(new Voltage("Voltage #7", 6, true));
+              v.Add(new Voltage("Standby +3.3V", 7, 34, 34));
+              v.Add(new Voltage("VBAT", 8, 34, 34));
+              t.Add(new Temperature("CPU", 0));
+              t.Add(new Temperature("Motherboard", 3));
+              f.Add(new Fan("Chassis Fan #1", 0));
+              f.Add(new Fan("CPU Fan", 1));
+              f.Add(new Fan("Chassis Fan #2", 2));
+              f.Add(new Fan("Power Fan", 3));
+              f.Add(new Fan("Auxiliary Fan", 4));
+              break;
+            case Model.P8Z68_V_PRO: // NCT6776F
+              v.Add(new Voltage("CPU VCore", 0));
+              v.Add(new Voltage("+12V", 1, 11, 1));
+              v.Add(new Voltage("Analog +3.3V", 2, 34, 34));
+              v.Add(new Voltage("+3.3V", 3, 34, 34));
+              v.Add(new Voltage("+5V", 4, 12, 3));
+              v.Add(new Voltage("Standby +3.3V", 7, 34, 34));
+              v.Add(new Voltage("VBAT", 8, 34, 34));
+              t.Add(new Temperature("CPU", 0));
+              t.Add(new Temperature("Auxiliary", 2));
+              t.Add(new Temperature("Motherboard", 3));
+              for (int i = 0; i < superIO.Fans.Length; i++)
+                f.Add(new Fan("Fan #" + (i + 1), i));
+              for (int i = 0; i < superIO.Controls.Length; i++)
+                c.Add(new Ctrl("Fan #" + (i + 1), i));
+              break;
+            case Model.P9X79: // NCT6776F
+              v.Add(new Voltage("CPU VCore", 0));
+              v.Add(new Voltage("+12V", 1, 11, 1));
+              v.Add(new Voltage("Analog +3.3V", 2, 34, 34));
+              v.Add(new Voltage("+3.3V", 3, 34, 34));
+              v.Add(new Voltage("+5V", 4, 12, 3));
+              v.Add(new Voltage("Standby +3.3V", 7, 34, 34));
+              v.Add(new Voltage("VBAT", 8, 34, 34));
+              t.Add(new Temperature("CPU", 0));
+              t.Add(new Temperature("Motherboard", 3));
+              for (int i = 0; i < superIO.Fans.Length; i++)
+                f.Add(new Fan("Fan #" + (i + 1), i));
+              for (int i = 0; i < superIO.Controls.Length; i++)
+                c.Add(new Ctrl("Fan Control #" + (i + 1), i));
+              break;
+            default:
+              v.Add(new Voltage("CPU VCore", 0));
+              v.Add(new Voltage("Voltage #2", 1, true));
+              v.Add(new Voltage("AVCC", 2, 34, 34));
+              v.Add(new Voltage("3VCC", 3, 34, 34));
+              v.Add(new Voltage("Voltage #5", 4, true));
+              v.Add(new Voltage("Voltage #6", 5, true));
+              v.Add(new Voltage("Voltage #7", 6, true));
+              v.Add(new Voltage("3VSB", 7, 34, 34));
+              v.Add(new Voltage("VBAT", 8, 34, 34));
+              t.Add(new Temperature("CPU Core", 0));
+              t.Add(new Temperature("Temperature #1", 1));
+              t.Add(new Temperature("Temperature #2", 2));
+              t.Add(new Temperature("Temperature #3", 3));
+              for (int i = 0; i < superIO.Fans.Length; i++)
+                f.Add(new Fan("Fan #" + (i + 1), i));
+              for (int i = 0; i < superIO.Controls.Length; i++)
+                c.Add(new Ctrl("Fan Control #" + (i + 1), i));
+              break;
+          }
+          break;
+        default:
+          v.Add(new Voltage("CPU VCore", 0));
+          v.Add(new Voltage("Voltage #2", 1, true));
+          v.Add(new Voltage("AVCC", 2, 34, 34));
+          v.Add(new Voltage("3VCC", 3, 34, 34));
+          v.Add(new Voltage("Voltage #5", 4, true));
+          v.Add(new Voltage("Voltage #6", 5, true));
+          v.Add(new Voltage("Voltage #7", 6, true));
+          v.Add(new Voltage("3VSB", 7, 34, 34));
+          v.Add(new Voltage("VBAT", 8, 34, 34));
+          t.Add(new Temperature("CPU Core", 0));
+          t.Add(new Temperature("Temperature #1", 1));
+          t.Add(new Temperature("Temperature #2", 2));
+          t.Add(new Temperature("Temperature #3", 3));
+          for (int i = 0; i < superIO.Fans.Length; i++)
+            f.Add(new Fan("Fan #" + (i + 1), i));
+          for (int i = 0; i < superIO.Controls.Length; i++)
+            c.Add(new Ctrl("Fan Control #" + (i + 1), i));
+          break;
+      }
+    }
+
+    private static void GetNuvotonConfigurationD(ISuperIO superIO,
+      Manufacturer manufacturer, Model model,
+      IList<Voltage> v, IList<Temperature> t, IList<Fan> f, IList<Ctrl> c) 
+    {
+      switch (manufacturer) {
+        case Manufacturer.ASUS:
+          switch (model) {
+            case Model.P8Z77_V: // NCT6779D
+              v.Add(new Voltage("CPU VCore", 0));
+              v.Add(new Voltage("Voltage #2", 1, true));
+              v.Add(new Voltage("AVCC", 2, 34, 34));
+              v.Add(new Voltage("3VCC", 3, 34, 34));
+              v.Add(new Voltage("Voltage #5", 4, true));
+              v.Add(new Voltage("Voltage #6", 5, true));
+              v.Add(new Voltage("Voltage #7", 6, true));
+              v.Add(new Voltage("3VSB", 7, 34, 34));
+              v.Add(new Voltage("VBAT", 8, 34, 34));
+              v.Add(new Voltage("VTT", 9));
+              v.Add(new Voltage("Voltage #11", 10, true));
+              v.Add(new Voltage("Voltage #12", 11, true));
+              v.Add(new Voltage("Voltage #13", 12, true));
+              v.Add(new Voltage("Voltage #14", 13, true));
+              v.Add(new Voltage("Voltage #15", 14, true));
+              t.Add(new Temperature("CPU Core", 0));
+              t.Add(new Temperature("Auxiliary", 1));
+              t.Add(new Temperature("Motherboard", 2));
+              f.Add(new Fan("Chassis Fan #1", 0));
+              f.Add(new Fan("CPU Fan", 1));
+              f.Add(new Fan("Chassis Fan #2", 2));
+              f.Add(new Fan("Chassis Fan #3", 3));
+              c.Add(new Ctrl("Chassis Fan #1", 0));
+              c.Add(new Ctrl("CPU  Fan", 1));
+              c.Add(new Ctrl("Chassis Fan #2", 2));
+              c.Add(new Ctrl("Chassis Fan #3", 3));
+              break;
+            default:
+              v.Add(new Voltage("CPU VCore", 0));
+              v.Add(new Voltage("Voltage #2", 1, true));
+              v.Add(new Voltage("AVCC", 2, 34, 34));
+              v.Add(new Voltage("3VCC", 3, 34, 34));
+              v.Add(new Voltage("Voltage #5", 4, true));
+              v.Add(new Voltage("Voltage #6", 5, true));
+              v.Add(new Voltage("Voltage #7", 6, true));
+              v.Add(new Voltage("3VSB", 7, 34, 34));
+              v.Add(new Voltage("VBAT", 8, 34, 34));
+              v.Add(new Voltage("VTT", 9));
+              v.Add(new Voltage("Voltage #11", 10, true));
+              v.Add(new Voltage("Voltage #12", 11, true));
+              v.Add(new Voltage("Voltage #13", 12, true));
+              v.Add(new Voltage("Voltage #14", 13, true));
+              v.Add(new Voltage("Voltage #15", 14, true));
+              t.Add(new Temperature("CPU Core", 0));
+              t.Add(new Temperature("Temperature #1", 1));
+              t.Add(new Temperature("Temperature #2", 2));
+              t.Add(new Temperature("Temperature #3", 3));
+              t.Add(new Temperature("Temperature #4", 4));
+              t.Add(new Temperature("Temperature #5", 5));
+              t.Add(new Temperature("Temperature #6", 6));
+              for (int i = 0; i < superIO.Fans.Length; i++)
+                f.Add(new Fan("Fan #" + (i + 1), i));
+              for (int i = 0; i < superIO.Controls.Length; i++)
+                c.Add(new Ctrl("Fan Control #" + (i + 1), i));
+              break;
+          }
+          break;
+        default:
+          v.Add(new Voltage("CPU VCore", 0));
+          v.Add(new Voltage("Voltage #2", 1, true));
+          v.Add(new Voltage("AVCC", 2, 34, 34));
+          v.Add(new Voltage("3VCC", 3, 34, 34));
+          v.Add(new Voltage("Voltage #5", 4, true));
+          v.Add(new Voltage("Voltage #6", 5, true));
+          v.Add(new Voltage("Voltage #7", 6, true));
+          v.Add(new Voltage("3VSB", 7, 34, 34));
+          v.Add(new Voltage("VBAT", 8, 34, 34));
+          v.Add(new Voltage("VTT", 9));
+          v.Add(new Voltage("Voltage #11", 10, true));
+          v.Add(new Voltage("Voltage #12", 11, true));
+          v.Add(new Voltage("Voltage #13", 12, true));
+          v.Add(new Voltage("Voltage #14", 13, true));
+          v.Add(new Voltage("Voltage #15", 14, true));
+          t.Add(new Temperature("CPU Core", 0));
+          t.Add(new Temperature("Temperature #1", 1));
+          t.Add(new Temperature("Temperature #2", 2));
+          t.Add(new Temperature("Temperature #3", 3));
+          t.Add(new Temperature("Temperature #4", 4));
+          t.Add(new Temperature("Temperature #5", 5));
+          t.Add(new Temperature("Temperature #6", 6));
+          for (int i = 0; i < superIO.Fans.Length; i++)
+            f.Add(new Fan("Fan #" + (i + 1), i));
+          for (int i = 0; i < superIO.Controls.Length; i++)
+            c.Add(new Ctrl("Fan Control #" + (i + 1), i));
+          break;
+      }
+    }
+
+    private static void GetWinbondConfigurationEHF(Manufacturer manufacturer,
+      Model model, IList<Voltage> v, IList<Temperature> t, IList<Fan> f) 
+    {
+      switch (manufacturer) {
+        case Manufacturer.ASRock:
+          switch (model) {
+            case Model.AOD790GX_128M: // W83627EHF
+              v.Add(new Voltage("CPU VCore", 0));
+              v.Add(new Voltage("Analog +3.3V", 2, 34, 34));
+              v.Add(new Voltage("+3.3V", 4, 10, 10));
+              v.Add(new Voltage("+5V", 5, 20, 10));
+              v.Add(new Voltage("+12V", 6, 28, 5));
+              v.Add(new Voltage("Standby +3.3V", 7, 34, 34));
+              v.Add(new Voltage("VBAT", 8, 34, 34));
+              t.Add(new Temperature("CPU", 0));
+              t.Add(new Temperature("Motherboard", 2));
+              f.Add(new Fan("CPU Fan", 0));
+              f.Add(new Fan("Chassis Fan", 1));
+              break;
+            default:
+              v.Add(new Voltage("CPU VCore", 0));
+              v.Add(new Voltage("Voltage #2", 1, true));
+              v.Add(new Voltage("AVCC", 2, 34, 34));
+              v.Add(new Voltage("3VCC", 3, 34, 34));
+              v.Add(new Voltage("Voltage #5", 4, true));
+              v.Add(new Voltage("Voltage #6", 5, true));
+              v.Add(new Voltage("Voltage #7", 6, true));
+              v.Add(new Voltage("3VSB", 7, 34, 34));
+              v.Add(new Voltage("VBAT", 8, 34, 34));
+              v.Add(new Voltage("Voltage #10", 9, true));
+              t.Add(new Temperature("CPU", 0));
+              t.Add(new Temperature("Auxiliary", 1));
+              t.Add(new Temperature("System", 2));
+              f.Add(new Fan("System Fan", 0));
+              f.Add(new Fan("CPU Fan", 1));
+              f.Add(new Fan("Auxiliary Fan", 2));
+              f.Add(new Fan("CPU Fan #2", 3));
+              f.Add(new Fan("Auxiliary Fan #2", 4));
+              break;
+          } break;
+        default:
+          v.Add(new Voltage("CPU VCore", 0));
+          v.Add(new Voltage("Voltage #2", 1, true));
+          v.Add(new Voltage("AVCC", 2, 34, 34));
+          v.Add(new Voltage("3VCC", 3, 34, 34));
+          v.Add(new Voltage("Voltage #5", 4, true));
+          v.Add(new Voltage("Voltage #6", 5, true));
+          v.Add(new Voltage("Voltage #7", 6, true));
+          v.Add(new Voltage("3VSB", 7, 34, 34));
+          v.Add(new Voltage("VBAT", 8, 34, 34));
+          v.Add(new Voltage("Voltage #10", 9, true));
+          t.Add(new Temperature("CPU", 0));
+          t.Add(new Temperature("Auxiliary", 1));
+          t.Add(new Temperature("System", 2));
+          f.Add(new Fan("System Fan", 0));
+          f.Add(new Fan("CPU Fan", 1));
+          f.Add(new Fan("Auxiliary Fan", 2));
+          f.Add(new Fan("CPU Fan #2", 3));
+          f.Add(new Fan("Auxiliary Fan #2", 4));
+          break;
+      }
+    }
+
+    private static void GetWinbondConfigurationHG(Manufacturer manufacturer,
+      Model model, IList<Voltage> v, IList<Temperature> t, IList<Fan> f) 
+    {
+      switch (manufacturer) {
+        case Manufacturer.ASRock:
+          switch (model) {
+            case Model._880GMH_USB3: // W83627DHG-P
+              v.Add(new Voltage("CPU VCore", 0));
+              v.Add(new Voltage("+3.3V", 3, 34, 34));
+              v.Add(new Voltage("+5V", 5, 15, 7.5f));
+              v.Add(new Voltage("+12V", 6, 56, 10));
+              v.Add(new Voltage("Standby +3.3V", 7, 34, 34));
+              v.Add(new Voltage("VBAT", 8, 34, 34));
+              t.Add(new Temperature("CPU", 0));
+              t.Add(new Temperature("Motherboard", 2));
+              f.Add(new Fan("Chassis Fan", 0));
+              f.Add(new Fan("CPU Fan", 1));
+              f.Add(new Fan("Power Fan", 2));
+              break;
+            default:
+              v.Add(new Voltage("CPU VCore", 0));
+              v.Add(new Voltage("Voltage #2", 1, true));
+              v.Add(new Voltage("AVCC", 2, 34, 34));
+              v.Add(new Voltage("3VCC", 3, 34, 34));
+              v.Add(new Voltage("Voltage #5", 4, true));
+              v.Add(new Voltage("Voltage #6", 5, true));
+              v.Add(new Voltage("Voltage #7", 6, true));
+              v.Add(new Voltage("3VSB", 7, 34, 34));
+              v.Add(new Voltage("VBAT", 8, 34, 34));
+              t.Add(new Temperature("CPU", 0));
+              t.Add(new Temperature("Auxiliary", 1));
+              t.Add(new Temperature("System", 2));
+              f.Add(new Fan("System Fan", 0));
+              f.Add(new Fan("CPU Fan", 1));
+              f.Add(new Fan("Auxiliary Fan", 2));
+              f.Add(new Fan("CPU Fan #2", 3));
+              f.Add(new Fan("Auxiliary Fan #2", 4));
+              break;
+          }
+          break;
+        case Manufacturer.ASUS:
+          switch (model) {
+            case Model.P6T: // W83667HG
+            case Model.P6X58D_E: // W83667HG                 
+            case Model.Rampage_II_GENE: // W83667HG 
+              v.Add(new Voltage("CPU VCore", 0));
+              v.Add(new Voltage("+12V", 1, 11.5f, 1.91f));
+              v.Add(new Voltage("Analog +3.3V", 2, 34, 34));
+              v.Add(new Voltage("+3.3V", 3, 34, 34));
+              v.Add(new Voltage("+5V", 4, 15, 7.5f));
+              v.Add(new Voltage("Standby +3.3V", 7, 34, 34));
+              v.Add(new Voltage("VBAT", 8, 34, 34));
+              t.Add(new Temperature("CPU", 0));
+              t.Add(new Temperature("Motherboard", 2));
+              f.Add(new Fan("Chassis Fan #1", 0));
+              f.Add(new Fan("CPU Fan", 1));
+              f.Add(new Fan("Power Fan", 2));
+              f.Add(new Fan("Chassis Fan #2", 3));
+              f.Add(new Fan("Chassis Fan #3", 4));
+              break;
+            case Model.Rampage_Extreme: // W83667HG 
+              v.Add(new Voltage("CPU VCore", 0));
+              v.Add(new Voltage("+12V", 1, 12, 2));
+              v.Add(new Voltage("Analog +3.3V", 2, 34, 34));
+              v.Add(new Voltage("+3.3V", 3, 34, 34));
+              v.Add(new Voltage("+5V", 4, 15, 7.5f));
+              v.Add(new Voltage("Standby +3.3V", 7, 34, 34));
+              v.Add(new Voltage("VBAT", 8, 34, 34));
+              t.Add(new Temperature("CPU", 0));
+              t.Add(new Temperature("Motherboard", 2));
+              f.Add(new Fan("Chassis Fan #1", 0));
+              f.Add(new Fan("CPU Fan", 1));
+              f.Add(new Fan("Power Fan", 2));
+              f.Add(new Fan("Chassis Fan #2", 3));
+              f.Add(new Fan("Chassis Fan #3", 4));
+              break;
+            default:
+              v.Add(new Voltage("CPU VCore", 0));
+              v.Add(new Voltage("Voltage #2", 1, true));
+              v.Add(new Voltage("AVCC", 2, 34, 34));
+              v.Add(new Voltage("3VCC", 3, 34, 34));
+              v.Add(new Voltage("Voltage #5", 4, true));
+              v.Add(new Voltage("Voltage #6", 5, true));
+              v.Add(new Voltage("Voltage #7", 6, true));
+              v.Add(new Voltage("3VSB", 7, 34, 34));
+              v.Add(new Voltage("VBAT", 8, 34, 34));
+              t.Add(new Temperature("CPU", 0));
+              t.Add(new Temperature("Auxiliary", 1));
+              t.Add(new Temperature("System", 2));
+              f.Add(new Fan("System Fan", 0));
+              f.Add(new Fan("CPU Fan", 1));
+              f.Add(new Fan("Auxiliary Fan", 2));
+              f.Add(new Fan("CPU Fan #2", 3));
+              f.Add(new Fan("Auxiliary Fan #2", 4));
+              break;
+          }
+          break;
+        default:
+          v.Add(new Voltage("CPU VCore", 0));
+          v.Add(new Voltage("Voltage #2", 1, true));
+          v.Add(new Voltage("AVCC", 2, 34, 34));
+          v.Add(new Voltage("3VCC", 3, 34, 34));
+          v.Add(new Voltage("Voltage #5", 4, true));
+          v.Add(new Voltage("Voltage #6", 5, true));
+          v.Add(new Voltage("Voltage #7", 6, true));
+          v.Add(new Voltage("3VSB", 7, 34, 34));
+          v.Add(new Voltage("VBAT", 8, 34, 34));
+          t.Add(new Temperature("CPU", 0));
+          t.Add(new Temperature("Auxiliary", 1));
+          t.Add(new Temperature("System", 2));
+          f.Add(new Fan("System Fan", 0));
+          f.Add(new Fan("CPU Fan", 1));
+          f.Add(new Fan("Auxiliary Fan", 2));
+          f.Add(new Fan("CPU Fan #2", 3));
+          f.Add(new Fan("Auxiliary Fan #2", 4));
+          break;
+      }
+    }
+
+    public override HardwareType HardwareType {
+      get { return HardwareType.SuperIO; }
+    }
+
+    public override IHardware Parent {
+      get { return mainboard; }
+    }
+
+
+    public override string GetReport() {
+      return superIO.GetReport();
+    }
+
+    public override void Update() {
+      superIO.Update();
+
+      foreach (Sensor sensor in voltages) {
+        float? value = readVoltage(sensor.Index);
+        if (value.HasValue) {
+          sensor.Value = value + (value - sensor.Parameters[2].Value) *
+            sensor.Parameters[0].Value / sensor.Parameters[1].Value;
+          ActivateSensor(sensor);
+        }
+      }
+
+      foreach (Sensor sensor in temperatures) {
+        float? value = readTemperature(sensor.Index);
+        if (value.HasValue) {
+          sensor.Value = value + sensor.Parameters[0].Value;
+          ActivateSensor(sensor);
+        }
+      }
+
+      foreach (Sensor sensor in fans) {
+        float? value = readFan(sensor.Index);
+        if (value.HasValue) {
+          sensor.Value = value;
+          if (value.Value > 0)
+            ActivateSensor(sensor);
+        }
+      }
+
+      foreach (Sensor sensor in controls) {
+        float? value = readControl(sensor.Index);
+        sensor.Value = value;                
+      }
+
+      postUpdate();
+    }
+
+    public override void Close() {
+      foreach (Sensor sensor in controls) {
+        // restore all controls back to default
+        superIO.SetControl(sensor.Index, null);
+      }
+      base.Close();
+    }
+
+    private class Voltage {
+      public readonly string Name;
+      public readonly int Index;
+      public readonly float Ri;
+      public readonly float Rf;
+      public readonly float Vf;
+      public readonly bool Hidden;
+
+      public Voltage(string name, int index) :
+        this(name, index, false) { }
+      
+      public Voltage(string name, int index, bool hidden) :
+        this(name, index, 0, 1, 0, hidden) { }
+      
+      public Voltage(string name, int index, float ri, float rf) :
+        this(name, index, ri, rf, 0, false) { }
+      
+      // float ri = 0, float rf = 1, float vf = 0, bool hidden = false) 
+      
+      public Voltage(string name, int index, 
+        float ri, float rf, float vf, bool hidden) 
+      {
+        this.Name = name;
+        this.Index = index;
+        this.Ri = ri;
+        this.Rf = rf;
+        this.Vf = vf;
+        this.Hidden = hidden;
+      }
+    }
+
+    private class Temperature {
+      public readonly string Name;
+      public readonly int Index;
+
+      public Temperature(string name, int index) {
+        this.Name = name;
+        this.Index = index;
+      }
+    }
+
+    private class Fan {
+      public readonly string Name;
+      public readonly int Index;
+
+      public Fan(string name, int index) {
+        this.Name = name;
+        this.Index = index;
+      }
+    }
+
+    private class Ctrl {
+      public readonly string Name;
+      public readonly int Index;
+
+      public Ctrl(string name, int index) {
+        this.Name = name;
+        this.Index = index;
+      }
+    }
+  }
+}